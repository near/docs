name: Link Checker

on: [push, pull_request]

jobs:
  check_links:
    runs-on: ubuntu-latest
    steps:
    - name: Checkout repository
      uses: actions/checkout@v2

    - name: Set up Node.js
      uses: actions/setup-node@v2
      with:
<<<<<<< HEAD
        node-version: '19'

    - name: Install dependencies
      run: cd ./website && npm install

    - name: Run test
      run: cd ./website && npm run full-test
=======
        use-quiet-mode: 'yes'
        config-file: 'website/mlc_config.json'
        folder-path: 'docs'
>>>>>>> 599fa27e
<|MERGE_RESOLUTION|>--- conflicted
+++ resolved
@@ -12,16 +12,10 @@
     - name: Set up Node.js
       uses: actions/setup-node@v2
       with:
-<<<<<<< HEAD
         node-version: '19'
 
     - name: Install dependencies
       run: cd ./website && npm install
 
     - name: Run test
-      run: cd ./website && npm run full-test
-=======
-        use-quiet-mode: 'yes'
-        config-file: 'website/mlc_config.json'
-        folder-path: 'docs'
->>>>>>> 599fa27e
+      run: cd ./website && npm run full-test