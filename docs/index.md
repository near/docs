--- conflicted
+++ resolved
@@ -129,11 +129,8 @@
 
 <div className="row cards">
   <div className="col col--6">
-<<<<<<< HEAD
-    <a href="https://near.org/applications" target="_blank" rel="noopener noreferrer">
-=======
-    <a href="https://dev.near.org/applications">
->>>>>>> 2062d3bc
+    <a href="https://dev.near.org/applications" target="_blank" rel="noopener noreferrer">
+
       <div className="card">
         <div className="card__image">
           <img src={require("@site/static/docs/assets/welcome-pages/awesomenear.jpg").default} alt="Discover" />
