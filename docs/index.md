--- conflicted
+++ resolved
@@ -9,39 +9,6 @@
 import {FeatureList, Column, Feature} from "@site/src/components/featurelist";
 import {Container, Card} from "@site/src/components/cards";
 
-<<<<<<< HEAD
-<div style={{paddingRight: "1rem"}}>
-  <div className="landing-intro">
-    <h1>NEAR Documentation</h1>
-    <p className="landing-subtitle"> Build with NEAR - the developer-friendly blockchain designed for usability and scale </p>
-  </div>
-
-  <Container>
-    <Card 
-      img="/img/Icons/near-light.svg"
-      title="What is NEAR?"
-      text="Get to know what NEAR is and learn whats possible!"
-      links={{
-        "Learn more ": "/protocol/basics",
-      }}
-    />
-    <Card
-      img="/img/Icons/ai-light.svg"
-      title="AI & Agents"
-      text="Build intelligent applications with AI agents and leverage NEAR's AI infrastructure for next-generation decentralized applications."
-      links={{
-        "Getting Started": "/ai/introduction",
-      }}
-    />
-    <Card 
-      img="/img/Icons/multichain-light.svg"
-      title="Chain Abstraction"
-      text="Build applications that work across multiple blockchains. Chain signatures, intents, and omnibridge solutions."
-      links={{
-        "Overview": "/chain-abstraction/chain-signatures",
-      }}
-    />
-=======
 <div className="landing-intro">
   <h1>NEAR Protocol Documentation</h1>
   <p className="landing-subtitle">Build the decentralized web with NEAR Protocol - a scalable, developer-friendly blockchain platform with seamless cross-chain capabilities.</p>
@@ -72,21 +39,28 @@
       "One account multiple chains": "/chain-abstraction/chain-signatures",
     }}
   />
->>>>>>> c6c71d64
 
-  </Container>
-    
-  <Container>
-    <Card 
-      img="/img/Icons/app-light.svg"
-      title="Web3 Applications"
-      text="Create modern web applications that interact with the NEAR blockchain. Learn frontend integration and user experience best practices."
-      links={{
-        "Quick Start": "/web3-apps/quickstart",
-      }}
-    />
+</Container>
+  
+<Container>
+  <Card 
+    img="/img/Icons/app-light.svg"
+    title="Web3 Applications"
+    text="Create modern web applications that interact with the NEAR blockchain. Learn frontend integration and user experience best practices."
+    links={{
+      "Quick Start": "/web3-apps/quickstart",
+    }}
+  />
 
-<<<<<<< HEAD
+  <Card 
+    img="/img/Icons/contract-light.svg"
+    title="Smart Contracts"
+    text="Deploy and interact with smart contracts on NEAR. From basic concepts to advanced patterns and security best practices."
+    links={{
+      "What are Smart Contracts": "/smart-contracts/what-is",
+    }}
+  />
+
     <Card 
       img="/img/Icons/contract-light.svg"
       title="Smart Contracts"
@@ -95,16 +69,6 @@
         "What are Smart Contracts": "/smart-contracts/what-is",
       }}
     />
-=======
-  <Card 
-    img="/img/Icons/contract-light.svg"
-    title="Smart Contracts"
-    text="Deploy and interact with smart contracts on NEAR. From basic concepts to advanced patterns and security best practices."
-    links={{
-      "What are Smart Contracts": "/smart-contracts/what-is",
-    }}
-  />
->>>>>>> c6c71d64
 
     <Card 
       img="/img/Icons/database-light.svg"
@@ -124,5 +88,4 @@
       <a href="/smart-contracts/quickstart" className="button button--primary button--lg">Start Building</a>
       <a href="/tutorials/welcome" className="button button--secondary button--lg">View Tutorials</a>
     </div>
-  </div>
-</div>+  </div>