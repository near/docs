--- conflicted
+++ resolved
@@ -103,7 +103,6 @@
     <Feature url="/concepts/basics/transactions/overview" title="Transactions" subtitle="Fast and Inexpensive" image="transaction.png" />
     <Feature url="/concepts/basics/validators" title="Validators" subtitle="Learn how the network stays safe" image="validation.png" />
   </Column>
-<<<<<<< HEAD
   <Column title="Smart Contracts" size="3">
     <Feature url="/develop/quickstart-guide" title="Quickstart" subtitle="Create your first contract in minutes" image="smartcontract.png" />
     <Feature url="/tutorials/welcome" title="Tutorials & Examples" subtitle="Check out a vast library of examples" image="tutorials.png" />
@@ -111,27 +110,9 @@
   </Column>
     <Column title="Web Apps" size="3">
     <Feature url="/bos/quickstart" title="Quickstart" subtitle="Spin-up your first dApp" image="quickstart.png" />
-=======
-  <Column title="Developer Docs" size="3">
-    <Feature url="/develop/quickstart-guide" title="Quickstart" subtitle="Spin-up your first smart contract" image="quickstart.png" />
->>>>>>> 6f40c892
     <Feature url="/tutorials/welcome" title="Tutorials & Examples" subtitle="Check out a vast library of examples" image="tutorials.png" />
     <Feature url="/develop/integrate/frontend" title="Build a Web Frontend" subtitle="Learn how to make a web dApp" image="frontend.png" />
     <Feature url="/tools/realtime" title="Monitor your App" subtitle="Learn how to track the Blockchain" image="monitor.png" />
-  </Column>
-  <Column title="Developer Tools" size="3">
-    <Feature url="/sdk/js/introduction" title="JavaScript SDK" subtitle="Write contracts in JavaScript" image="smartcontract-js.png" />
-    <Feature url="/sdk/rust/introduction" title="Rust SDK" subtitle="Write contracts in Rust" image="smartcontract-rust.png" />
-    <Feature url="/tools/near-cli" title="NEAR CLI" subtitle="Use NEAR from the Terminal" image="near-cli.png" />
-    <Feature url="/tools/near-api-js/quick-reference" title="NEAR API JS" subtitle="Interact with NEAR from JS" image="near-api-js.png" />
-    <Feature url="/api/rpc/introduction" title="RPC API" subtitle="Interact with the NEAR RPC API" image="rpc.png" />
-    <Feature url="/concepts/advanced/indexers" title="Indexing blockchain data" subtitle="Query usage information for a contract" image="blocks.png" />
-  </Column>
-  <Column title="Examples & Tutorials" size="3">
-    <Feature url="/develop/relevant-contracts/ft" title="Fungible Tokens" subtitle="Learn how to use and make FT" image="ft.png" />
-    <Feature url="/develop/relevant-contracts/nft" title="Non-Fungible Tokens" subtitle="Enter the NFT space" image="nft.png" />
-    <Feature url="/develop/relevant-contracts/dao" title="Autonomous Organizations" subtitle="Understand DAOs" image="dao.png" />
-    <Feature url="/tutorials/indexer/near-lake-state-changes-indexer" title="Lake Indexer" subtitle="Watch the network and access all the events" image="experiment.png" />
   </Column>
 </FeatureList>
 
@@ -144,7 +125,7 @@
 <div class="container">
   <div class="row cards">
     <div class="col col--4">
-      <a href="https://awesomenear.com">
+      <a href="https://www.discoverbos.org/">
         <div class="card">
           <div class="card__image">
             <img src={require("@site/static/docs/assets/welcome-pages/awesomenear.jpg").default} alt="Discover" />
