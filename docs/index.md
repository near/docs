---
id: index
title: NEAR Protocol Documentation
sidebar_label: Home
hide_table_of_contents: true
hide_title: true
---
<<<<<<< HEAD
=======

import {Container, Card} from "@site/src/components/cards";

<div className="landing">

  <div className="landing-intro">
    <h1>NEAR Protocol Documentation</h1>
    <p className="landing-subtitle">Build decentralized applications and AI agents with seamless cross-chain capabilities</p>
    <div className="landing-underline"></div>
  </div>

  <Container>
    <Card 
      img="/img/icons/near-light.svg"
      title="New to NEAR?"
      text="NEAR is a layer-1 blockchain built for scale and multichain compatibility. Battle-tested with 13M+ transaction peaks and 5 years of zero downtime"
      links={{
              "What is NEAR?": "/protocol/basics",
              "Account Model": "/protocol/account-id",
              "Transactions": "/protocol/transactions"    }}
    />
    <Card
      img="/img/icons/ai-light.svg"
      title="AI Native Infrastructure"
      text="NEAR is the execution layer for AI-native apps—enabling agents to own assets, make decisions, and transact freely across networks"
      links={{
        "Getting Started": "/ai/introduction",
        "Shade Agents": "/ai/shade-agents/introduction",
        "NEAR AI Docs": "https://docs.near.ai"
      }}
    />
    <Card 
      img="/img/icons/multichain-light.svg"
      title="Multi-Chain"
      text="Tap into any blockchain with NEAR's chain abstraction layer"
      links={{
        "What is Chain Abstraction?": "/chain-abstraction/what-is",
        "NEAR Intents": "/chain-abstraction/intents/overview",
        "Chain Signatures": "/chain-abstraction/chain-signatures"
       }}
    />
  </Container>
    
  <Container>
    <Card 
      img="/img/icons/app-light.svg"
      title="Web3 Applications"
      text="Create modern web applications that interact with the NEAR blockchain. Learn frontend integration and user experience best practices"
      links={{
        "What are Web3 Apps?": "/web3-apps/what-is",
        "Quickstart ✨": "/web3-apps/quickstart",
        "Use a Contract in Your Frontend": "/web3-apps/integrate-contracts",    }}
    />
    <Card 
      img="/img/icons/contract-light.svg"
      title="Smart Contracts"
      text="Deploy and interact with smart contracts on NEAR. From basic concepts to advanced patterns and security best practices"
      links={{
        "What are Smart Contracts?": "/smart-contracts/what-is",
        "Quickstart ✨": "/smart-contracts/quickstart",
        "Contract's Anatomy": "/smart-contracts/anatomy/",  }}
    />
    <Card 
      img="/img/icons/token-light.svg"
      title="Tokens and Primitives"
      text="Learn about FTs, NFTs, DAOs and everything you need to build an application on NEAR"
      links={{
        "Fungible Tokens (FT)": "/primitives/ft",
        "Non-Fungible Tokens (NFT)": "/primitives/nft",
        "Autonomous Organizations": "/primitives/dao"
        }}
    />
  </Container>

  <div className="landing-footer">
    <h2>Ready to start building?</h2>
    <p>Discover what makes NEAR the perfect platform for your next application</p>
    <div className="landing-cta">
      <a href="/protocol/basics" className="button button--primary button--lg">Explore NEAR</a>
    </div>
  </div>

</div>
>>>>>>> 8ef9ef4f
<|MERGE_RESOLUTION|>--- conflicted
+++ resolved
@@ -5,8 +5,6 @@
 hide_table_of_contents: true
 hide_title: true
 ---
-<<<<<<< HEAD
-=======
 
 import {Container, Card} from "@site/src/components/cards";
 
@@ -89,5 +87,4 @@
     </div>
   </div>
 
-</div>
->>>>>>> 8ef9ef4f
+</div>