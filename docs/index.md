---
id: index
title: NEAR Protocol Documentation
sidebar_label: Home
hide_table_of_contents: true
hide_title: true
description: "NEAR Protocol documentation - Build decentralized applications and AI agents with seamless cross-chain capabilities on a layer-1 blockchain built for scale."
---

import Card from '@site/src/components/UI/Card';
import LandingHero from '@site/src/components/LandingHero';

<div className="landing">

<<<<<<< HEAD
  <LandingHero />

  <div className="container margin-top--xl">
    <div className="row">
    <div className="col col--4">
=======
  <div className="landing-intro">
    <h1>NEAR Protocol Documentation</h1>
    <p className="landing-subtitle">Build decentralized applications and AI agents with seamless cross-chain capabilities</p>
    <div className="landing-underline"></div>
  </div>
  <div className="row">
    <div className="auto-col">
>>>>>>> a0758930
      <Card
        variant="icon"
        icon={<img src="/assets/menu/near.svg" alt="NEAR Protocol" />}
        title="New to NEAR?"
        description="NEAR is a layer-1 blockchain built for scale and multichain compatibility. Battle-tested with 13M+ transaction peaks and 5 years of zero downtime"
        color="mint"
      >
        <ul>
          <li><a href="/protocol/basics">What is NEAR?</a></li>
          <li><a href="/protocol/account-id">Account Model</a></li>
          <li><a href="/protocol/transactions">Transactions</a></li>
        </ul>
      </Card>
    </div>
    <div className="auto-col">
      <Card
        variant="icon"
        icon={<img src="/assets/menu/ai.svg" alt="AI Native Infrastructure" />}
        title="AI Native Infrastructure"
        description="NEAR is the execution layer for AI-native apps—enabling agents to own assets, make decisions, and transact freely across networks"
        color="purple"
      >
        <ul>
          <li><a href="/ai/introduction">Getting Started</a></li>
          <li><a href="/ai/shade-agents/introduction">Shade Agents</a></li>
          <li><a href="https://docs.near.ai">NEAR AI Docs</a></li>
        </ul>
      </Card>
    </div>
    <div className="auto-col">
      <Card
        variant="icon"
        icon={<img src="/assets/menu/multichain.svg" alt="Multi-Chain" />}
        title="Multi-Chain"
        description="Tap into any blockchain with NEAR's chain abstraction layer"
        color="orange"
      >
        <ul>
          <li><a href="/chain-abstraction/what-is">What is Chain Abstraction?</a></li>
          <li><a href="/chain-abstraction/intents/overview">NEAR Intents</a></li>
          <li><a href="/chain-abstraction/chain-signatures">Chain Signatures</a></li>
        </ul>
      </Card>
    </div>
<<<<<<< HEAD
  </div>
  <div className="row">
    <div className="col col--4">
=======
    <div className="auto-col">
>>>>>>> a0758930
      <Card
        variant="icon"
        icon={<img src="/assets/menu/app.svg" alt="Web3 Applications" />}
        title="Web3 Applications"
        description="Create modern web applications that interact with the NEAR blockchain. Learn frontend integration and user experience best practices"
        color="mint"
      >
        <ul>
          <li><a href="/web3-apps/what-is">What are Web3 Apps?</a></li>
          <li><a href="/web3-apps/quickstart">Quickstart ✨</a></li>
          <li><a href="/web3-apps/integrate-contracts">Use a Contract in Your Frontend</a></li>
        </ul>
      </Card>
    </div>
    <div className="auto-col">
      <Card
        variant="icon"
        icon={<img src="/assets/menu/contract.svg" alt="Smart Contracts" />}
        title="Smart Contracts"
        description="Deploy and interact with smart contracts on NEAR. From basic concepts to advanced patterns and security best practices"
        color="purple"
      >
        <ul>
          <li><a href="/smart-contracts/what-is">What are Smart Contracts?</a></li>
          <li><a href="/smart-contracts/quickstart">Quickstart ✨</a></li>
          <li><a href="/smart-contracts/anatomy/">Contract's Anatomy</a></li>
        </ul>
      </Card>
    </div>
    <div className="auto-col">
      <Card
        variant="icon"
        icon={<img src="/assets/menu/token.svg" alt="Tokens and Primitives" />}
        title="Tokens and Primitives"
        description="Learn about FTs, NFTs, DAOs and everything you need to build an application on NEAR"
        color="orange"
      >
        <ul>
          <li><a href="/primitives/ft">Fungible Tokens (FT)</a></li>
          <li><a href="/primitives/nft">Non-Fungible Tokens (NFT)</a></li>
          <li><a href="/primitives/dao">Autonomous Organizations</a></li>
        </ul>
      </Card>
    </div>
  </div>
<<<<<<< HEAD
=======
  <div className="landing-footer">
    <h2>Ready to start building?</h2>
    <p>Discover what makes NEAR the perfect platform for your next application</p>
    <div className="landing-cta">
      <a href="/protocol/basics" className="button button--primary button--lg">Explore NEAR</a>
    </div>
>>>>>>> a0758930
  </div>

</div><|MERGE_RESOLUTION|>--- conflicted
+++ resolved
@@ -12,21 +12,11 @@
 
 <div className="landing">
 
-<<<<<<< HEAD
   <LandingHero />
 
   <div className="container margin-top--xl">
     <div className="row">
     <div className="col col--4">
-=======
-  <div className="landing-intro">
-    <h1>NEAR Protocol Documentation</h1>
-    <p className="landing-subtitle">Build decentralized applications and AI agents with seamless cross-chain capabilities</p>
-    <div className="landing-underline"></div>
-  </div>
-  <div className="row">
-    <div className="auto-col">
->>>>>>> a0758930
       <Card
         variant="icon"
         icon={<img src="/assets/menu/near.svg" alt="NEAR Protocol" />}
@@ -71,13 +61,9 @@
         </ul>
       </Card>
     </div>
-<<<<<<< HEAD
   </div>
   <div className="row">
     <div className="col col--4">
-=======
-    <div className="auto-col">
->>>>>>> a0758930
       <Card
         variant="icon"
         icon={<img src="/assets/menu/app.svg" alt="Web3 Applications" />}
@@ -123,15 +109,6 @@
       </Card>
     </div>
   </div>
-<<<<<<< HEAD
-=======
-  <div className="landing-footer">
-    <h2>Ready to start building?</h2>
-    <p>Discover what makes NEAR the perfect platform for your next application</p>
-    <div className="landing-cta">
-      <a href="/protocol/basics" className="button button--primary button--lg">Explore NEAR</a>
-    </div>
->>>>>>> a0758930
   </div>
 
 </div>