---
id: near-indexer
title: NEAR Indexer
sidebar_label: NEAR Indexer
---

> The [NEAR Indexer Framework](https://github.com/near/nearcore/tree/master/chain/indexer) allows you to run a network node that listens for targeted information on the blockchain. For more information see [indexer](/docs/concepts/indexer) under our "Concepts" section.

---

## Setup {#setup}

### Requirements {#requirements}

- [Rust.](https://www.rust-lang.org/) If not already installed, please [follow these instructions](https://docs.near.org/docs/tutorials/contracts/intro-to-rust#3-step-rust-installation).
- Recommended hardware:
  - 4 CPU cores
  - 16GB RAM
  - 100GB SSD _(HDD will **not** work for any network except localnet)_

> **TL;DR**
>
> You can find the completed source code for this tutorial in [this repository](https://github.com/near-examples/indexer-tutorials/tree/master/example-indexer) if you just want to play around

### Creating your project {#creating-your-project}

To create a new project with Rust, you will start by creating a new binary by running the following command in your terminal:

```bash
cargo new --bin example-indexer
```

Now change directory into your newly created project:

```bash
cd example-indexer
```

Inside this folder you will find:

- `Cargo.toml`
- `src` folder with a `main.rs` file inside

### Create Rust Toolchain {#create-rust-toolchain}

Next, you will need to create a Rust toolchain that mirrors the one in [`nearcore`](https://github.com/near/nearcore/blob/master/rust-toolchain.toml):

To do this, run the following command in the root of your project. This will specify which toolchain your Rust environment will use: _(be sure to check the link above for the correct version)_

```bash
echo 1.58.1 > rust-toolchain
```

### Add dependencies {#add-dependencies}

**1) In your `Cargo.toml` file add `near-indexer` under [dependencies]:**

```toml
[dependencies]
near-indexer = { git = "https://github.com/near/nearcore" }
```

<<<<<<< HEAD
> **Note:** While it is acceptable to omit an explicit commit hash, for this tutorial, we highly recommend freezing `near-indexer` dependencies for a specific commit from the `nearcore` repository. _(Example below)_
=======
:::note
While it is fine to omit a specific commit hash, for this tutorial we highly recommend freezing near-indexer dependency to a specific commit from the `nearcore` repository. _(Example below)_

It could also be useful to reference the [near-indexer-for-explorer repository](https://github.com/near/near-indexer-for-explorer/blob/master/Cargo.toml) for commit version and dependency versions they utilize.
:::
>>>>>>> 2565dfc4

```toml
near-indexer = { git = "https://github.com/near/nearcore", rev = "539f254f793a3324a29e6e97e3b804b9fa4f27a2" }
```

**2) Add `actix`, `openssl-probe`, `tokio` and `serde`**

```toml
actix = "=0.11.0-beta.2"
actix-rt = "=2.2.0"  # remove it once actix is upgraded to 0.11+
actix-web = "=4.0.0-beta.6"
actix-http = "=3.0.0-beta.6"
actix-tls = "=3.0.0-beta.5"
actix_derive = "=0.6.0-beta.1"
openssl-probe = { version = "0.1.2" }
r2d2 = "0.8.8"
serde = { version = "1", features = ["derive"] }
serde_json = "1.0.55"
tokio = { version = "1.1", features = ["sync", "time"] }
```

**3) Once complete, your `Cargo.toml` dependencies should look something like this:**

:::note
Check [this discussion page](https://github.com/near/nearcore/discussions) to stay up to date with the latest information regarding updates to the `nearcore` and its dependencies as well as the near-indexer-for-explorer repository linked above.
:::

```toml
[dependencies]
near-indexer = { git = "https://github.com/near/nearcore", rev = "539f254f793a3324a29e6e97e3b804b9fa4f27a2" }

actix = "=0.11.0-beta.2"
actix-rt = "=2.2.0"  # remove it once actix is upgraded to 0.11+
actix-web = "=4.0.0-beta.6"
actix-http = "=3.0.0-beta.6"
actix-tls = "=3.0.0-beta.5"
actix_derive = "=0.6.0-beta.1"
openssl-probe = { version = "0.1.2" }
r2d2 = "0.8.8"
serde = { version = "1", features = ["derive"] }
serde_json = "1.0.55"
tokio = { version = "1.1", features = ["sync", "time"] }

```

**4) Install and check dependencies**

Install and check dependencies by running:

```bash
cargo check
```

<blockquote class="warning">
<strong>heads up</strong><br /><br />

If the cargo check command fails with some errors it might be because of different versions of underlying dependencies.

- A quick solution is to copy `Cargo.lock` from `nearcore` repository [ [here](https://raw.githubusercontent.com/near/nearcore/539f254f793a3324a29e6e97e3b804b9fa4f27a2/Cargo.lock) ] and replace it with the contents of your project's `Cargo.lock` file.
- After this is complete, rerun `cargo check` to see if this resolves your errors.

If you get an error regarding `near-stable-hasher`, the following commands may be of help to you:

```bash
rustup override set nightly && rustup target add wasm32-unknown-unknown
```

</blockquote>

---

## Constructing `main.rs` {#constructing-mainrs}

> Now that we have our basic setup, we need to update `main.rs`.

In your preferred IDE, navigate to and open `src/main.rs`. Here you'll notice a generic function `main()`:

```rust
fn main() {
    println!("Hello, world!");
}
```

Clear the contents of this function and lets begin building your indexer logic!

### Indexer Config {#indexer-config}

- First we will configure our indexer by defining the `IndexerConfig` instance:

```rust
let indexer_config = near_indexer::IndexerConfig {
        home_dir: std::path::PathBuf::from(near_indexer::get_default_home()),
        sync_mode: near_indexer::SyncModeEnum::FromInterruption,
        await_for_node_synced: near_indexer::AwaitForNodeSyncedEnum::WaitForFullSync,
    };
```

_Note that the NEAR Indexer Framework re-exports `get_default_home()` from `nearcore` and resolves its path to `.near` located in your home directory. ( ~/.near )_

### Indexer Runtime {#indexer-runtime}

**2) Next we need to define an `Indexer` instance and start it immediately:**

```rust
let sys = actix::System::new();
sys.block_on(async move {
    let indexer = near_indexer::Indexer::new(indexer_config).unwrap();
    let stream = indexer.streamer();
    actix::spawn(listen_blocks(stream));
});
sys.run().unwrap();
```

_The `Indexer` instance requires a runtime to work and because Rust does not have one by default, we will use `actix` as a runtime dependency._

### Block Listener {#block-listener}

- Create `listen_blocks()`:

```rust
async fn listen_blocks(mut stream: tokio::sync::mpsc::Receiver<near_indexer::StreamerMessage>) {
    while let Some(streamer_message) = stream.recv().await {
        eprintln!("{}", serde_json::to_value(streamer_message).unwrap());
    }
}
```

_This function listens for the creation of new blocks and prints details to the console each time one is discovered. This works by passing a mutable variable `stream` that has a `Receiver` type from `tokio::sync::mpsc`. The `stream` variable has a method `recv()` that you will use in a while loop that determines if a new block was "received" and what action you want to take once one is discovered. In this case we are simply printing to the console._

### Code Review {#code-review}

- `main.rs` should now look like the code block below with two separate functions: `main()` and `listen_blocks`

```rust
fn main() {
    let indexer_config = near_indexer::IndexerConfig {
        home_dir: std::path::PathBuf::from(near_indexer::get_default_home()),
        sync_mode: near_indexer::SyncModeEnum::FromInterruption,
        await_for_node_synced: near_indexer::AwaitForNodeSyncedEnum::WaitForFullSync,
    };

    let sys = actix::System::new();
    sys.block_on(async move {
        let indexer = near_indexer::Indexer::new(indexer_config).unwrap();
        let stream = indexer.streamer();
        actix::spawn(listen_blocks(stream));
    });
    sys.run().unwrap();
}

async fn listen_blocks(mut stream: tokio::sync::mpsc::Receiver<near_indexer::StreamerMessage>) {
    while let Some(streamer_message) = stream.recv().await {
        println!("{}", serde_json::to_value(streamer_message).unwrap());
    }
}
```

### Test {#test}

- Run `cargo check` to ensure you setup everything correctly before proceeding to connecting to a network.

---

## Configure Network {#configure-network}

> If you connect to `testnet` or `mainnet` your node will need to be fully synced with the network. This means the node will need to download **all the blocks** and apply **all the changes** to _your_ instance of the blockchain state. Because this process can take anywhere from a few hours to a few days we will connect to a `localnet` so you can get your indexer up and running in a matter of minutes.

### Setup {#setup-1}

The node will need three things:

1. Configs
2. Network's genesis file
3. Key to run the node

All of this can be generated via nearcore's `neard` crate, but an easier way is to use the exposed `init_configs` from NEAR Indexer Framework. This will create a folder that keeps the database of the blockchain state and whenever you sync your node this data folder will be the same as the other nodes on the network.

<blockquote class="warning">
<strong>heads up</strong><br /><br />

A regular node runs with the archival option disabled by default in its `config.json`. This means that the node has a "garbage collector" enabled which removes old data from storage after five [epochs](/docs/concepts/epoch) or approx. 2.5 days. An [archival node](/docs/roles/integrator/exchange-integration#running-an-archival-node) means that the garbage collector is disabled and **all** of the data is kept on the node.

You don't necessarily need to have an archival node for your indexer. In most cases you can live a happy life along with the garbage collector while you store necessary data in a separate database (either relational or nosql) much like we do with [NEAR Indexer for Wallet](https://github.com/near/near-indexer-for-wallet). However, an archival node may be necessary if you want to build an indexer which needs to find and save all transactions related to specific accounts from the beginning of the chain (from genesis).

</blockquote>

### Generating Configs {#generating-configs}

> A typical setup is to generate configs for `localnet` whenever you pass `init`, and start the indexer whenever you pass `run` as a command line argument.

- To start, add the following line at the the beginning of the `main()` function:

```rust
let args: Vec<String> = std::env::args().collect();
```

- Now create a `home_dir` variable that you will use in a few places. Add this line right after the previous one:

```rust
let home_dir = std::path::PathBuf::from(near_indexer::get_default_home());
```

- Next add a condition to check if you pass either `init` or `run` as an argument:

```rust
match args[1].as_str() {
    "init" => {},
    "run" => {},
    _ => panic!("ERROR: You have to pass `init` or `run` arg."),
}
```

- Inside the `init` code block we're going to instantiate structure with necessary arguments to generate configs and will pass it to the function to actually generate configs:

```rust
match args[1].as_str() {
    "init" => {
            let config_args = near_indexer::InitConfigArgs {
                // chain / network id ()
                chain_id: Some("localnet".to_string()),
                // Account ID for validator Key
                account_id: None,
                // Specify private key generated from seed (testing only)
                test_seed: None,
                // Number of shards to initialize the chain wit
                num_shards: 1,
                // Makes block production fast
                fast: false,
                // Genesis file to use when initializing
                genesis: None,
                // Download the verified NEAR config file automatically
                download_config: true,
                // download the verififed NEAR genesis file automatically
                download_config_url: None,

                download_genesis:false,
                // specify custom download url for the genesis-file
                download_genesis_url: None,

                max_gas_burnt_view:None,

                boot_nodes:None
        };
        near_indexer::indexer_init_configs(&home_dir, config_args);
    },
    "run" => {},
    _ => panic!("ERROR: You have to pass `init` or `run` arg."),
}

```

- For the `run` code block move the previous indexer start logic like so:

```rust
match args[1].as_str() {
    "init" => {
            let config_args = near_indexer::InitConfigArgs {
                // chain / network id ()
                chain_id: Some("localnet".to_string()),
                // Account ID for validator Key
                account_id: None,
                // Specify private key generated from seed (testing only)
                test_seed: None,
                // Number of shards to initialize the chain wit
                num_shards: 1,
                // Makes block production fast
                fast: false,
                // Genesis file to use when initializing
                genesis: None,
                // Download the verified NEAR config file automatically
                download_config: true,
                // download the verififed NEAR genesis file automatically
                download_config_url: None,
                download_genesis:false,
                // specify custom download url for the genesis-file
                download_genesis_url: None,

                max_gas_burnt_view:None,

                boot_nodes:None
        };
        near_indexer::indexer_init_configs(&home_dir, config_args);
    }
    "run" => {
        let indexer_config = near_indexer::IndexerConfig {
            home_dir: std::path::PathBuf::from(near_indexer::get_default_home()),
            sync_mode: near_indexer::SyncModeEnum::FromInterruption,
            await_for_node_synced: near_indexer::AwaitForNodeSyncedEnum::WaitForFullSync,
        };
    }
    _ => panic!("ERROR: You have to pass `init` or `run` arg."),
}

```

- If you like, you can refactor the code a bit by creating a `command` variable leaving your final `main()` function looking something like this:

```rust
fn main() {
    let args: Vec<String> = std::env::args().collect();
    let home_dir = std::path::PathBuf::from(near_indexer::get_default_home());

    let command = args
        .get(1)
        .map(|arg| arg.as_str())
        .expect("You need to provide a command: `init` or `run` as arg");

    match command {
        "init" => {
            let config_args = near_indexer::InitConfigArgs {
                // chain / network id ()
                chain_id: Some("localnet".to_string()),
                // Account ID for validator Key
                account_id: None,
                // Specify private key generated from seed (testing only)
                test_seed: None,
                // Number of shards to initialize the chain wit
                num_shards: 1,
                // Makes block production fast
                fast: false,
                // Genesis file to use when initializing
                genesis: None,
                // Download the verified NEAR config file automatically
                download_config: true,
                // download the verififed NEAR genesis file automatically
                download_config_url: None,
                download_genesis:false,
                // specify custom download url for the genesis-file
                download_genesis_url: None,

                max_gas_burnt_view:None,

                boot_nodes:None
            };
            near_indexer::indexer_init_configs(&home_dir, config_args);
        }
        "run" => {
            let indexer_config = near_indexer::IndexerConfig {
                home_dir: std::path::PathBuf::from(near_indexer::get_default_home()),
                sync_mode: near_indexer::SyncModeEnum::FromInterruption,
                await_for_node_synced: near_indexer::AwaitForNodeSyncedEnum::WaitForFullSync,
            };
            let sys = actix::System::new();
            sys.block_on(async move {
                let indexer = near_indexer::Indexer::new(indexer_config).unwrap();
                let stream = indexer.streamer();
                actix::spawn(listen_blocks(stream));
            });
            sys.run().unwrap();
        }
        _ => panic!("You have to pass `init` or `run` arg"),
    }
}
```

### Initialize configurations {#initialize-configurations}

- Last step is in configuring your network is to initialize. To do this, simply run:

```bash
cargo run -- init
```

## Run the Indexer {#run-the-indexer}

- You're ready to start the Indexer! To run enter the following command in your terminal:

```bash
cargo run -- run
```

- Ouch! You most likely got the following error:

```bash
thread 'main' panicked at 'Indexer should track at least one shard.
Tip: You may want to update /Users/joshford/.near/config.json with `"tracked_shards": [0]`
            ', /Users/joshford/.cargo/git/checkouts/nearcore-5bf7818cf2261fd0/d7b0ca4/chain/indexer/src/lib.rs:65:9
note: run with `RUST_BACKTRACE=1` environment variable to display a backtrace
Panic in Arbiter thread, shutting down system.
```

- Don't worry, this one is an easy fix!

  - Open your `config.json` located in the `.near` folder in the root of your home directory. _( ~/.near/config.json )_
  - In this file, locate: `"tracked_shards": []` and change the value to [0].
  - Save the file and try running your indexer again.

```bash
cargo run -- run
```

It’s alive! 🎉

You should now see print to your terminal of `StreamerMessage` as a JSON object structures like the example below. :)

<details>
<summary>**Example Stream:**</summary>
<p></p>

```json
{
  "block": {
    "author": "test.near",
    "header": {
      "height": 75,
      "epoch_id": "11111111111111111111111111111111",
      "next_epoch_id": "4vf1hV5j63QLAPpiWQELXHAfJjHCgq1uooMrBNPMu5Uq",
      "hash": "4kSDb7bnK2vYFkWnCUwLk6V24ZemGoejZQFXM4L5op5A",
      "prev_hash": "Bi618Wbu7NAuxH5cqkXkBd1iH7Lue5YmQj16Xf3A2vTb",
      "prev_state_root": "CHAfu2kedNvLMKmK7gFx3knAp7URPnzw7GcEEnZWqzSJ",
      "chunk_receipts_root": "9ETNjrt6MkwTgSVMMbpukfxRshSD1avBUUa4R4NuqwHv",
      "chunk_headers_root": "CDY1cuGvzr2YTM57ST7uVqEDX27rbgCauXq1hjHo9jjW",
      "chunk_tx_root": "7tkzFg8RHBmMw1ncRJZCCZAizgq4rwCftTKYLce8RU8t",
      "outcome_root": "7tkzFg8RHBmMw1ncRJZCCZAizgq4rwCftTKYLce8RU8t",
      "chunks_included": 1,
      "challenges_root": "11111111111111111111111111111111",
      "timestamp": 1614356082504891000,
      "timestamp_nanosec": "1614356082504891000",
      "random_value": "CVNoqr7nXckRhE8dHGYHn8H49wT4gprM8YQhhZSj3awx",
      "validator_proposals": [],
      "chunk_mask": [true],
      "gas_price": "1000000000",
      "rent_paid": "0",
      "validator_reward": "0",
      "total_supply": "2050000000000000000000000000000000",
      "challenges_result": [],
      "last_final_block": "Fnzr8a91ZV2UTGUgmuMY3Ar6RamgVQYTASdsiuHxof3n",
      "last_ds_final_block": "Bi618Wbu7NAuxH5cqkXkBd1iH7Lue5YmQj16Xf3A2vTb",
      "next_bp_hash": "EcqXCDTULxNaDncsiVU165HW7gMQNafzz5qekXgA6QdG",
      "block_merkle_root": "6Wv8SQeWHJcZpLKKQ8sR7wnHrtbdMpfMQMkfvbWBAKGY",
      "approvals": [
        "ed25519:2N4HJaBCwzu1F9jMAKGYgUTKPB4VVvBGfZ6e7qM3P4bkFHkDohfmJmfvQtcEaRQN9Q8dSo4iEEA25tqRtuRWf1N3"
      ],
      "signature": "ed25519:4c9owM6uZb8Qbq2KYNXhmpmfpkKX4ygvvvFgMAy1qz5aZu7v3MmHKpavnJp7eTYeUpm8yyRzcXUpjoCpygjnZsF4",
      "latest_protocol_version": 42
    },
    "chunks": [
      {
        "chunk_hash": "62ZVbyWBga6nSZixsWm6KAHkZ6FbYhY7jvDEt3Gc3HP3",
        "prev_block_hash": "Bi618Wbu7NAuxH5cqkXkBd1iH7Lue5YmQj16Xf3A2vTb",
        "outcome_root": "11111111111111111111111111111111",
        "prev_state_root": "HLi9RaXG8ejkiehaiSwDZ31zQ8gQGXJyf34RmXAER6EB",
        "encoded_merkle_root": "79Bt7ivt9Qhp3c6dJYnueaTyPVweYxZRpQHASRRAiyuy",
        "encoded_length": 8,
        "height_created": 75,
        "height_included": 75,
        "shard_id": 0,
        "gas_used": 0,
        "gas_limit": 1000000000000000,
        "rent_paid": "0",
        "validator_reward": "0",
        "balance_burnt": "0",
        "outgoing_receipts_root": "H4Rd6SGeEBTbxkitsCdzfu9xL9HtZ2eHoPCQXUeZ6bW4",
        "tx_root": "11111111111111111111111111111111",
        "validator_proposals": [],
        "signature": "ed25519:3XDErgyunAmhzaqie8uNbjPhgZMwjhTXADmfZM7TtdMKXaqawfRJhKCeavsmEe2rrMKeCuLk6ef8uhZT1952Vffi"
      }
    ]
  },
  "chunks": [
    {
      "author": "test.near",
      "header": {
        "chunk_hash": "62ZVbyWBga6nSZixsWm6KAHkZ6FbYhY7jvDEt3Gc3HP3",
        "prev_block_hash": "Bi618Wbu7NAuxH5cqkXkBd1iH7Lue5YmQj16Xf3A2vTb",
        "outcome_root": "11111111111111111111111111111111",
        "prev_state_root": "HLi9RaXG8ejkiehaiSwDZ31zQ8gQGXJyf34RmXAER6EB",
        "encoded_merkle_root": "79Bt7ivt9Qhp3c6dJYnueaTyPVweYxZRpQHASRRAiyuy",
        "encoded_length": 8,
        "height_created": 75,
        "height_included": 0,
        "shard_id": 0,
        "gas_used": 0,
        "gas_limit": 1000000000000000,
        "rent_paid": "0",
        "validator_reward": "0",
        "balance_burnt": "0",
        "outgoing_receipts_root": "H4Rd6SGeEBTbxkitsCdzfu9xL9HtZ2eHoPCQXUeZ6bW4",
        "tx_root": "11111111111111111111111111111111",
        "validator_proposals": [],
        "signature": "ed25519:3XDErgyunAmhzaqie8uNbjPhgZMwjhTXADmfZM7TtdMKXaqawfRJhKCeavsmEe2rrMKeCuLk6ef8uhZT1952Vffi"
      },
      "transactions": [],
      "receipts": [],
      "receipt_execution_outcomes": []
    }
  ],
  "state_changes": []
}
```

</details>

<blockquote class="warning">
<strong>heads up</strong><br /><br />

You can find the all of the code we've written in this tutorial **[ [here](https://github.com/near-examples/indexer-tutorials/tree/master/example-indexer) ]**.

</blockquote>

## Formatting JSON Stream {#formatting-json-stream}

> [`./jq`](https://stedolan.github.io/jq/) is a lightweight command line tool you can use to process and format your JSON stream.

- After you [install `jq` locally](https://stedolan.github.io/jq/download/) you can use it with your indexer by running:

```bash
cargo run -- run | jq
```

- You can narrow your results down by adding arguments to your command. For example, if you want only transactions and the block height of those transactions run:

```bash
cargo run -- run | jq '{block_height: .block.header.height, transactions: .shards[0].chunk.transactions}'
```

You should have a stream that looks similar to the example below:

```json
{
  "block_height": 145,
  "transactions": []
}
{
  "block_height": 146,
  "transactions": []
}
{
  "block_height": 147,
  "transactions": []
}
```

## Indexer examples {#indexer-examples}

> Here is a list of NEAR indexer examples. If you created one and want to add it to the list, submit a [PR](https://github.com/near/docs/pulls) or click `Edit` in the upper right hand corner of this doc and add it to the list!

- [Flux Capacitor](https://github.com/fluxprotocol/flux-capacitor)
- [NEAR Explorer Indexer](https://github.com/near/near-indexer-for-explorer)
- [NEAR Wallet Indexer](https://github.com/near/near-indexer-for-wallet)<|MERGE_RESOLUTION|>--- conflicted
+++ resolved
@@ -60,15 +60,11 @@
 near-indexer = { git = "https://github.com/near/nearcore" }
 ```
 
-<<<<<<< HEAD
-> **Note:** While it is acceptable to omit an explicit commit hash, for this tutorial, we highly recommend freezing `near-indexer` dependencies for a specific commit from the `nearcore` repository. _(Example below)_
-=======
 :::note
-While it is fine to omit a specific commit hash, for this tutorial we highly recommend freezing near-indexer dependency to a specific commit from the `nearcore` repository. _(Example below)_
+While it is acceptable to omit an explicit commit hash, for this tutorial, we highly recommend freezing `near-indexer` dependencies for a specific commit from the `nearcore` repository. _(Example below)_
 
 It could also be useful to reference the [near-indexer-for-explorer repository](https://github.com/near/near-indexer-for-explorer/blob/master/Cargo.toml) for commit version and dependency versions they utilize.
 :::
->>>>>>> 2565dfc4
 
 ```toml
 near-indexer = { git = "https://github.com/near/nearcore", rev = "539f254f793a3324a29e6e97e3b804b9fa4f27a2" }
