--- conflicted
+++ resolved
@@ -9,21 +9,11 @@
 1. **[Smart contract](#smart-contract)** _(in web2 we may refer to this as server-side or back-end)_
 2. **[Web app](#web-app)** _(in web2 we may refer to this as client-side or front-end)_
 
-<<<<<<< HEAD
 ## Introduction
 
 As we build our CRUD application (Create-Read-Update-Delete) we'll need to add smart 
 contract methods that we can invoke for each of these operations. We can think of these 
 smart contract methods as **endpoints**.
-=======
-> The example presented in this article is a simple "to-do" list application. This CRUD dApp will let the user create, read, update and delete "to-do" tasks. 
-
-## Building the app
-
-We're building a CRUD application and we'll need to add
-smart contract methods for each of these operations. We can think of these smart
-contract methods as **endpoints**.
->>>>>>> 088ac1d7
 
 For example, if we were building a REST application, we may write an Express endpoint 
 that takes an incoming `POST` request. That endpoint would then use a model to insert
@@ -59,11 +49,7 @@
 1. [`npm`](https://docs.npmjs.com/downloading-and-installing-node-js-and-npm)
 2. [`near-cli`](/docs/tools/near-cli#installation)
 
-<<<<<<< HEAD
 ### Smart Contract
-=======
-Additionally, we'll use [`near-sdk-as`](https://github.com/near/near-sdk-as/) to interact with the blockchain.
->>>>>>> 088ac1d7
 
 For this example you will be writing the smart contract in [AssemblyScript](https://www.assemblyscript.org/introduction.html)
 which is similar to TypeScript and complies to [WebAssembly](https://webassembly.org/).
