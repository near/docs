--- conflicted
+++ resolved
@@ -1,12 +1,7 @@
 ---
 id: cross-contract-calls
-<<<<<<< HEAD
-title: Guide to Cross Contract Calls
-sidebar_label: AssemblyScript - Example
-=======
 title: Guide to Cross-contract calls
 sidebar_label: Cross-contract calls
->>>>>>> a48449df
 ---
 
 <blockquote class="info">
@@ -17,15 +12,9 @@
 
 At some point you might want to call functions on existing contracts. This is called a _cross-contract call_. There are plenty of reasons to do this:
 
-<<<<<<< HEAD
-- You want to leverage a code library that others have written and released
-- You want your app to integrate with other contracts that have some transferable state \(For instance, a game that has transferable inventory\)
-- You want to build a bot that interacts with existing contracts in some way
-=======
 * You want to leverage a code library that others have written and released
 * You want your app to integrate with other contracts that have some transferable state (For instance, a game that has transferable inventory)
 * You want to build a bot that interacts with existing contracts in some way
->>>>>>> a48449df
 
 Cross-contract calls are really similar to calling an external API in the web 2.0 context.
 
@@ -53,12 +42,9 @@
 This sample project has a token smart contract and also some JavaScript tests that invoke smart contract functions. You can try running these tests right away to see the code interacting with the blockchain.
 
 > In Gitpod
-<<<<<<< HEAD
+> - click **Terminal** » **New Terminal** 
 >
 > - click **Terminal** >> **New Terminal**
-=======
-> - click **Terminal** » **New Terminal** 
->>>>>>> a48449df
 >
 > In the new tab that opens at the bottom of Gitpod
 >
@@ -90,21 +76,12 @@
 import { context, storage, logging } from "near-sdk-as";
 
 export function addLongNumbers(a: string, b: string): string {
-<<<<<<< HEAD
-  // sends logs to the terminal of the contract placing call and the Near Explorer
-  logging.log("-------------------------------------------------------");
-  logging.log("Contract Called : " + context.contractName);
-  logging.log("Contract Signer : " + context.predecessor);
-  logging.log("- - - - - - - - - - - - - - - - - - - - - - - - - - - -");
-  logging.log("Caculating : " + a + " + " + b);
-=======
   // sends logs to the terminal of the contract placing call and the NEAR Explorer
   logging.log("-------------------------------------------------------")
   logging.log('Contract Called : ' + context.contractName)
   logging.log('Contract Signer : ' + context.predecessor)
   logging.log("- - - - - - - - - - - - - - - - - - - - - - - - - - - -")
   logging.log("Caculating : " + a + " + " + b)
->>>>>>> a48449df
   // Similar to long addition by hand, we start with the least significant digits first
   const aReversed = a.split("").reverse();
   const bReversed = b.split("").reverse();
@@ -140,15 +117,9 @@
   // Reverse again and combine the values for the final result
   let reversedResultArray = resultArray.reverse();
 
-<<<<<<< HEAD
-  // More terminal / Near Explorer logs
-  logging.log(">>> RESULT : " + reversedResultArray.join(""));
-  logging.log("-------------------------------------------------------");
-=======
   // More terminal / NEAR Explorer logs
   logging.log(">>> RESULT : " + reversedResultArray.join(""))
   logging.log("-------------------------------------------------------")
->>>>>>> a48449df
   return reversedResultArray.join("");
 }
 ```
@@ -172,12 +143,7 @@
 > - Replace **everything in the file** with the code below
 >
 > After that is complete
-<<<<<<< HEAD
->
-> - Click **File** >> **Save All** to save your changes
-=======
 > - Click **File** » **Save All** to save your changes
->>>>>>> a48449df
 
 ```js
 describe("Calculator", function () {
@@ -306,12 +272,8 @@
 
 ![Create fresh workspace](/docs/assets/gitpod-create-fresh-workspace.png)
 
-<<<<<<< HEAD
-We're doing this because we need to create an entirely separate contract deployed at a different address to demonstrate the capabilities of cross contract calls.
-=======
 
 We're doing this because we need to create an entirely separate contract deployed at a different address to demonstrate the capabilities of cross-contract calls.
->>>>>>> a48449df
 
 ## Step 5 - Write the `Calculator Caller` code
 
@@ -319,13 +281,8 @@
 
 We're going to need a few things to make this happen:
 
-<<<<<<< HEAD
-- To send two pieces of data (the two numbers we want to add) from one contract to another, we'll create a new _model_ for our contract to use. `AddArgs` will be a class that we use to encode the arguments we're sending.
-- Cross contract calls are always asynchronous so, to capture the return value from the other contract, we'll take advantage of the native `ContractPromise` class from `near-sdk-as`.
-=======
 - To send two pieces of data (the two numbers we want to add) from one contract to another, we'll create a new *model* for our contract to use.  `AddArgs` will be a class that we'll use to encode the arguments we're sending.
 - Cross-contract calls are always asynchronous so, to capture the return value from the other contract, we'll take advantage of the native `ContractPromise` class from `near-sdk-as`.
->>>>>>> a48449df
 - To `CalculatorAPI`, a class we'll create that will send the numbers we want to add to the other contract through an `add` method
 
 - `callAddNumbers`, function which will call the `CalculatorAPI` method we create to add the numbers
@@ -333,14 +290,8 @@
 Let's start by creating the model first.
 
 > Create a new file `assembly/model.ts`
-<<<<<<< HEAD
->
-> - Click on the `assembly` folder on the left hand side in your explorer
-> - Then click **File** >> **New File**
-=======
 > - Click on the `assembly` folder on the left-hand side in your explorer
 > - Then click **File** » **New File**
->>>>>>> a48449df
 > - Enter `model.ts` and then click **OK**
 > - **Copy/Paste** the code below into this new file
 > - Click **File** » **Save**
@@ -499,22 +450,14 @@
 ```
 
 > After that is complete
-<<<<<<< HEAD
->
-> - Click **File** >> **Save All** to save your changes
-=======
 > - Click **File** » **Save All** to save your changes
->>>>>>> a48449df
 
 Now let's test it out!
 
 > In Gitpod
-<<<<<<< HEAD
+> - click **Terminal** » **New Terminal** 
 >
 > - click **Terminal** >> **New Terminal**
-=======
-> - click **Terminal** » **New Terminal** 
->>>>>>> a48449df
 >
 > In the new tab that opens at the bottom of Gitpod
 >
