--- conflicted
+++ resolved
@@ -150,15 +150,11 @@
 
 If you do not have `near-cli` installed, please do so by following the steps in [this guide](https://docs.near.org/docs/development/near-cli).
 
-<<<<<<< HEAD
 **Note:** The default network for `near-cli` is `testnet`. If you would like to change this to `mainnet` or `betanet`, please see [`near-cli` network selection](/docs/development/near-cli#network-selection) for instructions.
 
-</blockquote>
-=======
 </blockquote>
 
 >Got a question?
 <a href="https://stackoverflow.com/questions/tagged/nearprotocol">
   <h8> Ask it on stack overflow! </h8>
-</a>
->>>>>>> a89f698e
+</a>