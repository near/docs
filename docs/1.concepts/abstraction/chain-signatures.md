---
id: chain-signatures
title: What are Chain Signatures?
sidebar_label: What are Chain Signatures?
---


Chain signatures enable NEAR accounts, including smart contracts, to sign and execute transactions across many blockchain protocols.

<<<<<<< HEAD
1. A [smart contract](../protocol/smart-contract.md) that holds requests for multi-chain signatures.
2. A [multiparty computation](https://www.zellic.io/blog/mpc-from-scratch/) service listening for signature requests.
3. A multi-chain [relayer](./relayers.md), which can submit signed transactions to other networks.
=======
This unlocks the next level of blockchain interoperability by giving ownership of diverse assets, cross-chain accounts, and data to every single NEAR account.
>>>>>>> 4a1036f1

![chain-signatures](/docs/assets/welcome-pages/chain-signatures-overview.png)
_Diagram of a chain signature in NEAR_

:::info Looking for code?
To get started using Chain Signatures in your project see **[Create a Chain Signature](../../8.abstraction/chain-signatures.md)**.
:::

:::caution
This technology is currently in `alpha` and should only be used in a `testnet` environment.
:::

---

## How It Works

Controlling accounts and their assets on other blockchain platforms is made possible thanks to the interaction between three elements:

1. [**Derivation Paths**](#derivation-paths-one-account-multiple-chains) - A deterministic way to derive foreign addresses from one NEAR account
2. [**Multichain Smart Contract**](#multichain-smart-contract) - Receives requests to sign a transaction for other blockchains
3. [**Multiparty Computation Service**](#multi-party-computation-service) Third-party service providing signatures to the contract

<hr class="subsection" />

### Derivation Paths: One Account, Multiple Chains

Chain Signatures link NEAR accounts to addresses in other blockchain using [Additive Key Derivation](https://eprint.iacr.org/2021/1330) (a simple mechanism for deriving many subkeys from a single master key). These keys are generated using `derivation paths` (or `paths` for short).

A `derivation path` is simply a string (e.g. `ethereum-1`, `ethereum-2`, etc) that in conjunction with the NEAR account derives a unique address on the target blockchain.

For example, we can derive multiple Ethereum addresses from `example.near` by using different paths:

  1. `example.near` + `ethereum-1` = `0x1b48b83a308ea4beb845db088180dc3389f8aa3b`
  2. `example.near` + `ethereum-2` = `0x99c5d3025dc736541f2d97c3ef3c90de4d221315`
  3. `example.near` + `...` = `0x...`

It is important to note that this allows us to discover the **public address** of the foreign account that we can control. To actually control the foreign account, we need to request signatures from the MPC service.

:::tip
In practice, the external address is deterministically derived using the NEAR address (`example.near`), the path (`ethereum-1`) and the MPC service's public key
:::

:::info
See [**Create a Chain Signature - how the derivation is implemented**](../../8.abstraction/chain-signatures.md#1-deriving-the-foreign-address) for an example implementation
:::

<hr class="subsection" />

### Multichain Smart Contract

A deployed multichain smart contract is used to request signatures for transactions on other blockchains.

This contract has a `sign` method that takes two parameters:

  1. The `payload` (transaction) to be signed for the target blockchain
  2. The `path` that identifies the account you want to use to sign the transaction.

For example, a user could request a signature to `send 0.1 ETH to 0x060f1...` **(transaction)** using the `ethereum-1` account **(path)**.

After a request is made, the `sign` method starts recursively calling itself to wait while the [MPC signing service](#multi-party-computation-service-mpc) signs the transaction.

Once the signature is ready, the contract gains access to it and returns it to the user. This signature is a valid signed transaction that can be readily sent to the target blockchain to be executed.

<details>
<summary> A Contract Recursively Calling Itself? </summary>

NEAR smart contracts are unable to halt execution and await the completion of a process. To solve this, one can make the contract call itself again and again checking on each iteration to see if the result is ready.

**Note:** Each call will take one block which equates to ~1 second of waiting. After some time the contract will either return a result that an external party provided or return an error running out of GAS waiting.

</details>

:::info
See [**Create a Chain Signature - requesting the signature**](../../8.abstraction/chain-signatures.md#3-requesting-the-signature) for an example implementation
:::

<hr class="subsection" />

### Multi-Party Computation Service

The essence of Multi-Party Computation (MPC) is to enable independent parties to perform shared computations on private information without revealing secrets to each other. In practice, this system can be used with blockchain platforms to safely sign a transaction on behalf of a user without ever having to expose a private key.

NEAR's MPC service is comprised of several independent nodes, **none of which can sign by itself**, but instead create **signature-shares** that are **aggregated through multiple rounds** to **jointly** sign a transaction.

This service continuously listens for signature requests (i.e. users calling the `sign` method on the `multichain` smart contract) and when a call is detected the MPC service:

  1. Asks its nodes to jointly derive a signature for the `payload` using the account identified by the `path`
  2. Once complete, call the `multichain` contract to store the resulting `Signature`

:::info A Custom MPC Service
Generally, MPC signing services work by sharing a master key, which needs to be re-created each time a node joins or leaves.

NEAR's MPC service allows for nodes to safely join and leave, without needing to re-derive a master key
:::

:::tip
Want to learn more about the mathematics that enable MPC? [**Check this awesome article**](https://www.zellic.io/blog/mpc-from-scratch/)
:::

---

## Concluding Remarks

Chain Signatures are a powerful tool that allows NEAR accounts to control accounts on other blockchains. This is a fundamental step towards enabling true ownership of cross-chain data and assets.

For the user, the process is made completely **on chain**, since they only need to make a call to a smart contract and wait for the response.

Thanks to `derivation paths`, a single NEAR account can control **multiple accounts** on different blockchains, and thanks to the MPC service, the user can be sure that **nobody but themselves** can request signatures for those accounts.<|MERGE_RESOLUTION|>--- conflicted
+++ resolved
@@ -7,13 +7,7 @@
 
 Chain signatures enable NEAR accounts, including smart contracts, to sign and execute transactions across many blockchain protocols.
 
-<<<<<<< HEAD
-1. A [smart contract](../protocol/smart-contract.md) that holds requests for multi-chain signatures.
-2. A [multiparty computation](https://www.zellic.io/blog/mpc-from-scratch/) service listening for signature requests.
-3. A multi-chain [relayer](./relayers.md), which can submit signed transactions to other networks.
-=======
 This unlocks the next level of blockchain interoperability by giving ownership of diverse assets, cross-chain accounts, and data to every single NEAR account.
->>>>>>> 4a1036f1
 
 ![chain-signatures](/docs/assets/welcome-pages/chain-signatures-overview.png)
 _Diagram of a chain signature in NEAR_
