--- conflicted
+++ resolved
@@ -6,16 +6,12 @@
 
 ## Setting up a Validator on BetaNet
 
-<<<<<<< HEAD
-Validators have the opportunity to maintain the state of the blockchain and earn rewards. There are two types of validator setups:
-=======
 ### Translations
 
 - [Korean](/docs/validator/staking-kr)
 - Add your language too via [Github pull request](https://github.com/near/docs/pull/385)
 
-### _READ THIS PART BEFORE YOU START_
->>>>>>> b73e0a9b
+Validators have the opportunity to maintain the state of the blockchain and earn rewards. There are two types of validator setups:
 
 1. A Contract Validator (requirment for StakeWars)
 2. A Direct Staked Validator
@@ -327,7 +323,7 @@
 
 #### Stake directly to your validator
 
-**Important: this should be done for testing or a localnet otherwise a contract is needed.
+**Important: this should be done for testing or a localnet otherwise a contract is needed.**
 
 ```bash
 near stake <accountId> <staking public key> <amount to stake>
