---
id: staking
title: Running a Validator Node
sidebar_label: Running the Node
---

## Setting up a Validator

### Translations

- [Korean](/docs/validator/staking-kr)
- Add your language too via [Github pull request](https://github.com/near/docs/pull/385)

Validators have the opportunity to maintain the state of the blockchain and earn rewards.

<<<<<<< HEAD
Validators currently start on *BetaNet* and you will use these BetaNet services to assit with setting and monitoring your validator:
=======
Wait until your node is fully synced before you send a staking transaction. An out of sync node cannot produce or validate blocks, so if you're chosen as a validator, you're at risk of being kicked out of the validator pool and losing your rewards if your node doesn't maintain the appropriate uptime \(i.e. validate / produce the number of assigned blocks for that epoch\).

Staking is disabled on *TestNet*, so we will be working on *BetaNet*. Therefore, you will have to set your NEAR CLI to BetaNet with two steps.
1. For this current session: run the command `export NODE_ENV=betanet`
2. Add this same line (`export NODE_ENV=betanet`) to the end of the file `~/.bashrc` to ensure this environment variable persists if the machine restarts.

You may now use the BetaNet online services below:
>>>>>>> acba6d37

|             ⛔️ TestNet             |             ✅ BetaNet             |
| :-------------------------------: | :-------------------------------: |
| https://explorer.testnet.near.org | https://explorer.betanet.near.org |
|  https://wallet.testnet.near.org  |  https://wallet.betanet.near.org  |
|   https://rpc.testnet.near.org    |   https://rpc.betanet.near.org    |


<blockquote class="warning">
  <strong>HEADS UP: BetaNet resets every Tuesday at 00:00 GMT</strong><br/><br/>

  A new version of BetaNet is released each Tuesday to deploy new features and fixes. Depending on your setup you will need to rebuild/restart your node to trigger the update and avoid losing your status as a validator.
Join NEAR Protocol validator channel on [Telegram](https://t.me/near_validators) or [Discord](https://discord.gg/ZMPr3VB) to get updates on when a new node version is deployed, and when you can safely rebuild/restart your node.
</blockquote>

## What will be covered
1. [Node requirements](#node-requirements)
2. [Setting up your environment](#setting-up-your-environment)
3. [Setup BetaNet Accounts](#setup-betanet-accounts)
4. [Install Near-Shell](#now-install-near-shell)
5. [Setting up a Node or Validator](#setting-up-a-node-or-validator)
6. [Staking to a Contract](#staking-to-a-contract)
7. [How to be selected as a Validator](#how-to-be-selected-as-a-validator)
8. [Monitoring your validator](#how-to-be-selected-as-a-validator)
9. [Automatic re-staking](#automatic-re-staking)

## Node requirements

To become a validator, you need a node running on your machine or cloud provider with the following minimum spec:

```bash
At least 2-Core (4-Thread) Intel i7/Xeon equivalent
At least 8GB RAM
At least 100GB SSD (Note: HDD will not work)
```

## Setting up your environment

<<<<<<< HEAD
To use the BetaNet network you need to update the environment via the command line.
=======
**IMPORTANT: Make sure you have the latest version of NEAR CLI and Node Version; 12.x**

If this is not the case, follow the setps below to set up your environment; don't worry this won't take long. To stake, make sure that you have

* an account with tokens on **BetaNet**. If you have not set up an account yet, please navigate to the following page, set it up and come right back: [Create Account](../local-setup/create-account.md). Remember to use the [BetaNet wallet](https://wallet.betanet.near.org)!
* `near-cli`, our command line interface tool, which will require [node.js](https://nodejs.org/en/download/) and [npm](https://www.npmjs.com/get-npm). You can check whether you have node.js and npm already installed by

  1. Open your command line;
  2. Type in
    ```bash
    node -v
    ```
    This should display your node version in the command line.
    ```bash
    npm -v
    ```
    This should display your npm version in the command line.

    Otherwise, go ahead and install it with the following links [node.js](https://nodejs.org/en/download/). Note that node usually installs npm automatically. However, if you miss npm, please install it [from here](https://www.npmjs.com/get-npm).

Once node and npm are installed, go ahead and download the Near CLI; type the following in your terminal:
>>>>>>> acba6d37

1. Open a command prompt and run
```bash
<<<<<<< HEAD
  export NODE_ENV=betanet
```
2. Add (`export NODE_ENV=betanet`) to the end of the `~/.bashrc` file to ensure it persists system restarts.
=======
# Download Near CLI with npm:
npm i -g near-cli
```
Once Near CLI is installed, go ahead and run your node.

### Run a Node

Now that you have the Near CLI, we can set-up your node. Please follow [Nearup documentation](https://github.com/near/nearup).

**IMPORTANT you will need your account ID here, which is your username from the account that you created in the previous step.**

Please come back to this screen, once you have completed the previous steps.

When asked for the account ID, enter the username of the account you want to stake with. You will be returned a public key used for staking; this will look similar to:

>>>>>>> acba6d37
```bash
    echo 'export NODE_ENV=betanet' >> ~/.bashrc 
```

### You will need:
1. Latest version of NEAR Shell
2. Node Version; 12.x
3. An account with tokens on **BetaNet**

## Setup BetaNet Accounts
### Master Account
This is your main account you will use to create sub accounts when needed.
1. Set up an account on [BetaNet](https://wallet.betanet.near.org)
2. You can follow the [Create Account](../local-setup/create-account.md) instructions and come right back. 
3. **Important: be sure to create a backup of your Seed Recovery Phrase.** 
4. Remember to use the [BetaNet wallet](https://wallet.betanet.near.org)!

## Install Near-Shell
Near-Shell does not need to be installed on the same machine as the validator. **It is recommended to be installed on a separate machine for increased security.**

### What you will need
**Node version 12.x must be installed or upgrade**
1. Install Node Version 12.x follow the instructions here: [node.js](https://nodejs.org/en/download/)
2. Install npm follow the instructions here: [npm](https://www.npmjs.com/get-npm)
### Now Install Near-Shell
  1. Open a command prompt
  ```bash
  npm i -g near-shell
  ```
## Setting up a Node or Validator

A NEAR node is operated by Nearup can be setup several ways depending on the needs of the network and yours. There are three types of setups with two ways to run Nearup.

### Node Types
1. Basic Node (non-validating)
2. Contract Based Validator (required for StakeWars)

### Nearup configurations
1. Official Compiled Binary (Immediate updates by simply restarting)
2. Locally Compiled Binary  (with --binary-path parameter recommended for validators)
  - Removes the executable dependancy and allows validators to receive updates on their schedule.
  - See the validators lounge on Discord for the latest Git branch for betanet and testnet.
    - Compile with `make release`

### Operating Systems
A NEAR node can be setup on Linux, Mac, Windows Subsystem or Docker. To get started quickly Ubuntu is recommended.
Learn more by visiting the [Nearup documentation](https://github.com/near/nearup).

### Installing Nearup

### 1. Ubuntu
<details>
    <summary>Click to expand</summary>
    
##### Update System

  ```bash
  sudo apt update
  ```
  
##### Install Python, Git and Curl

  ```bash
  sudo apt install python3 git curl
  ```
  
##### Install Nearup

  ```bash
  curl --proto '=https' --tlsv1.2 -sSfL https://up.near.dev | python3
  ```
  
##### Add Nearup to path

  ```bash
  source ~/.profile
  ```
</details>

### 2. macOS Setup

**Important: Running a Validator on a MacBook or other laptops is not recommended, and should only be used for local testing.**

<details>
    <summary>Click to expand</summary>
    
#### Install Xcode
    
  ```bash
  xcode-select --install
  ```
  
#### Install Nearup

If you receive an alert to install or update Xcode. Follow the steps and try again.

  ```bash
  curl --proto '=https' --tlsv1.2 -sSfL https://up.near.dev | python3
  ```  
#### Add Nearup to path

  ```bash
  source ~/.profile
  ```
</details>

### 3. Docker Setup
**Important: you need [Docker](https://docs.docker.com/get-docker/) installed first.**
<details>
    <summary>Click to expand</summary>
    
#### Update system

  ```bash
  sudo apt update
 ```
#### Add user to docker group

`whoami` returns the current logged in user and adds them to the docker group.

  ```bash
  sudo usermod -aG docker `whoami`
  ```
#### Close the shell and open a new one so the group changes take effect.
  
#### Install Python, Git and Curl

  ```bash
  sudo apt install python3 git curl
  ```
#### Install Nearup

  ```bash
  curl --proto '=https' --tlsv1.2 -sSfL https://up.near.dev | python3
  ```
  
#### Add Nearup to path

  ```bash
  source ~/.profile
  ```
</details>

### Compile NearCore & Nearup
If you plan to be a validator and participate in StakeWars, follow these steps to compile the Nearup executbile.

##### Install needed libraries
  ```bash
  sudo apt install clang
  ```
##### Install Rust
  ```bash
  curl --proto '=https' --tlsv1.2 -sSf https://sh.rustup.rs | sh
  
  source $HOME/.cargo/env
  ```
##### Download NearCore with Git
  ```bash
  git clone https://github.com/nearprotocol/nearcore.git
  cd nearcore
  git checkout beta
  git branch
  ```
##### Compile NearCore (This will take some time ~50min+)
  ```bash
  make release

  curl --proto '=https' --tlsv1.2 -sSfL https://up.near.dev | python3

  source $HOME/.nearup/env
  ```
#### Start a Node

  1. Start the official compiled binary
  ```bash
  # If running Docker you do not need the --nodocker parameter
  nearup betanet --nodocker
  ```
  2. Start the compiled binary (recommended for validators)
  ```bash
  # If running Docker you do not need the --nodocker parameter, the binary-path is your location to nearcore
  nearup betanet --nodocker --binary-path ~/nearcore/target/release
  ```
  3. **Important when asked for the validator account id**
  - Validators: Set it to the contract account. In the form `<YOUR POOL NAME>.stakehouse.betanet` Check the [Staking Pool Factory](https://near-examples.github.io/staking-pool-factory/) to make sure your name is available.
  - Non-Validators: Set it to the Master account, created earlier
  - Several public keys (validator, stake, node) will be returned, copy them as you will need them later. They will look similar to:
    ```bash
    Stake for user 'thefutureisnear.test' with 'ed25519:97JLghrxUQMaX2pcerVB5FNFu4qk8rx8J3fnWRyoEB7M'
    ```
    Make sure you copy this validator\_key as you will need it for the next step. You can also find this public key at the following path in your near files `~/.near/betanet/validator_key.json`

<<<<<<< HEAD
<blockquote class="warning">
    <strong>Fully sync your node before staking</strong><br><br>
     An out of sync node cannot produce or validate blocks, so you risk being kicked from the validator pool and losing rewards by joining before your node has fully downloaded the headers.
</blockquote>
=======
First let's authenticate NEAR CLI by running the command `near login`
>>>>>>> acba6d37

## Staking to become a Validator
### Login
#### Things to know
1. You will need to be logged into your wallet in the browser [BetaNet wallet](https://wallet.betanet.near.org)
2. If you are not logged in you will need to restore your wallet with the secret recovery phrase.

```bash
<<<<<<< HEAD
near login
```
#### Authorize Near-Shell
1. Upon calling `near login` a browser may automatically open asking you to authorize the shell. 
2. If a browser does not open you can copy the the link and paste it in the browser.
3. Folow the prompts in the browser.

Once done, enter that account ID in the shell:
=======
Please navigate to this url and follow the instructions to log in:
https://wallet.betanet.near.org/login/?title=NEAR+CLI&public_key=FSgxX7YwuCveCeYqsSAB3sD8dgdy3XBWztCQcEjimpaN
```
Once done, enter that account ID:
>>>>>>> acba6d37

```bash
Please enter the accountId that you logged in with:
```
When you have entered your account ID, it will display the following message:

`Missing public key for <asdfasdf> in default`
`Logged in with masternode24`

This message is not an error, it just means that it will create a public key for you.

<<<<<<< HEAD
### Staking to a Contract
<blockquote class="warning">
    HEADS UP:
    NEAR Protocol provides contract-based delegation. Take some time to learn more, reading the StakeWars Ep.II <a href="https://near.org/blog/stake-wars-episode-ii/" target="_blank">blog post</a>.
</blockquote>
=======
**Heads up:** The command `near stake` below is suitable for debugging and basic testing only. Production environments are using the _staking pool_, or smart contract-based staking. Refer to the [Stake Wars Github repo](https://github.com/nearprotocol/stakewars) to understand its underlying dynamics, and the [Core Contracts repo](https://github.com/near/core-contracts) for the codebase. 

Now you're ready to send a staking transaction.
>>>>>>> acba6d37

Staking with a contract via the staking pool factory 

<<<<<<< HEAD
**Note: Tokens are needed to validate join [StakeWars II](https://github.com/nearprotocol/stakewars) and [request tokens](https://nearprotocol1001.typeform.com/to/TvvOMf).**
=======
Staking 75,000 NEAR should be enough on BetaNet.
>>>>>>> acba6d37

1. Create a new staking pool by using the [Staking Pool Factory](https://near-examples.github.io/staking-pool-factory/)

2. Deposit and Stake to the Contract
```bash
near call <YOUR BETANET ACCOUNT>.stakehouse.betanet deposit_and_stake --amount 70000 --accountId <YOUR BETANET ACCOUNT>
```
## How to be selected as a Validator

1. It takes ~6 hours (2 epochs) on BetaNet to become a validator and ~24 hours on TestNet and MainNet if your proposal is accepted.
2. To see if you have staked enough to become a validator you can see if your proposal was accepted:
  ```bash
  near proposals | grep <your contract name>
  ```
3. After ~9 hours (3 epochs) if your proposal was accepted and not consequently rejected you will see a "V/" - where V means this node is currently a validator in your logs.

![](assets/validators%20%281%29.png)
Legend: # 7153 | BlockHeight V/1 | 'V' (validator) or '—' (regular node)
The 0/0/40 shows the total validators: connected peers / up to date peers / my peers. This number may change over time.

To learn more about how validators are chosen, take a look at the [Validator FAQ](../validator/validator-faq.md).

<<<<<<< HEAD
## Monitoring your validator
Once you are a validator you will want to monitor your progress and ensure you are not kicked. The two areas to monitor are `blocks produced` and `seat price`. If your validator misses more than 10% of the blocks or the seat price goes above your current proposal you will be kicked from the validator pool.

1. View your validator and blocks produced
  ```bash
  near validators current | grep <your contract name>
  ```
2. Check if your validator has been kicked
  ```bash
  near validators next | grep <your contract name>
  ```
3. View current seat price
  ```bash
  near validators next | grep seat
  ```

## Automatic re-staking

NEAR Protocol automatically re-stakes rewards, unless they are unstaked.
Follow the instructions for you validator type to lower the staked value, and your funds will be unlocked within three epochs (~9 hours on BetaNet, ~36 hours on TestNet).
=======
## See current list of Validators and stake amounts

To see the current list of validators, you can take a look here: [http://rpc.betanet.near.org/status](http://rpc.betanet.near.org/status)

If you would like to see how much a validator is staking, you can run the command `near state <account name>`in Near CLI.

```bash
{
  amount: '100011163887239132720351',
  code_hash: '11111111111111111111111111111111',
  locked: '97985903901882082761',
  storage_paid_at: 25,
  storage_usage: 182
}
```

## Automatically re-staking

NEAR Protocol automatically re-stake your rewards, unless you decide to unlock the funds.
Issue the command `near stake` again, with a lower value, and your funds will be unlocked within three epochs (~9 hours on BetaNet, ~36 hours on TestNet).
>>>>>>> acba6d37
<|MERGE_RESOLUTION|>--- conflicted
+++ resolved
@@ -13,17 +13,7 @@
 
 Validators have the opportunity to maintain the state of the blockchain and earn rewards.
 
-<<<<<<< HEAD
 Validators currently start on *BetaNet* and you will use these BetaNet services to assit with setting and monitoring your validator:
-=======
-Wait until your node is fully synced before you send a staking transaction. An out of sync node cannot produce or validate blocks, so if you're chosen as a validator, you're at risk of being kicked out of the validator pool and losing your rewards if your node doesn't maintain the appropriate uptime \(i.e. validate / produce the number of assigned blocks for that epoch\).
-
-Staking is disabled on *TestNet*, so we will be working on *BetaNet*. Therefore, you will have to set your NEAR CLI to BetaNet with two steps.
-1. For this current session: run the command `export NODE_ENV=betanet`
-2. Add this same line (`export NODE_ENV=betanet`) to the end of the file `~/.bashrc` to ensure this environment variable persists if the machine restarts.
-
-You may now use the BetaNet online services below:
->>>>>>> acba6d37
 
 |             ⛔️ TestNet             |             ✅ BetaNet             |
 | :-------------------------------: | :-------------------------------: |
@@ -62,55 +52,13 @@
 
 ## Setting up your environment
 
-<<<<<<< HEAD
 To use the BetaNet network you need to update the environment via the command line.
-=======
-**IMPORTANT: Make sure you have the latest version of NEAR CLI and Node Version; 12.x**
-
-If this is not the case, follow the setps below to set up your environment; don't worry this won't take long. To stake, make sure that you have
-
-* an account with tokens on **BetaNet**. If you have not set up an account yet, please navigate to the following page, set it up and come right back: [Create Account](../local-setup/create-account.md). Remember to use the [BetaNet wallet](https://wallet.betanet.near.org)!
-* `near-cli`, our command line interface tool, which will require [node.js](https://nodejs.org/en/download/) and [npm](https://www.npmjs.com/get-npm). You can check whether you have node.js and npm already installed by
-
-  1. Open your command line;
-  2. Type in
-    ```bash
-    node -v
-    ```
-    This should display your node version in the command line.
-    ```bash
-    npm -v
-    ```
-    This should display your npm version in the command line.
-
-    Otherwise, go ahead and install it with the following links [node.js](https://nodejs.org/en/download/). Note that node usually installs npm automatically. However, if you miss npm, please install it [from here](https://www.npmjs.com/get-npm).
-
-Once node and npm are installed, go ahead and download the Near CLI; type the following in your terminal:
->>>>>>> acba6d37
 
 1. Open a command prompt and run
 ```bash
-<<<<<<< HEAD
   export NODE_ENV=betanet
 ```
 2. Add (`export NODE_ENV=betanet`) to the end of the `~/.bashrc` file to ensure it persists system restarts.
-=======
-# Download Near CLI with npm:
-npm i -g near-cli
-```
-Once Near CLI is installed, go ahead and run your node.
-
-### Run a Node
-
-Now that you have the Near CLI, we can set-up your node. Please follow [Nearup documentation](https://github.com/near/nearup).
-
-**IMPORTANT you will need your account ID here, which is your username from the account that you created in the previous step.**
-
-Please come back to this screen, once you have completed the previous steps.
-
-When asked for the account ID, enter the username of the account you want to stake with. You will be returned a public key used for staking; this will look similar to:
-
->>>>>>> acba6d37
 ```bash
     echo 'export NODE_ENV=betanet' >> ~/.bashrc 
 ```
@@ -303,14 +251,10 @@
     ```
     Make sure you copy this validator\_key as you will need it for the next step. You can also find this public key at the following path in your near files `~/.near/betanet/validator_key.json`
 
-<<<<<<< HEAD
 <blockquote class="warning">
     <strong>Fully sync your node before staking</strong><br><br>
      An out of sync node cannot produce or validate blocks, so you risk being kicked from the validator pool and losing rewards by joining before your node has fully downloaded the headers.
 </blockquote>
-=======
-First let's authenticate NEAR CLI by running the command `near login`
->>>>>>> acba6d37
 
 ## Staking to become a Validator
 ### Login
@@ -319,7 +263,6 @@
 2. If you are not logged in you will need to restore your wallet with the secret recovery phrase.
 
 ```bash
-<<<<<<< HEAD
 near login
 ```
 #### Authorize Near-Shell
@@ -328,12 +271,6 @@
 3. Folow the prompts in the browser.
 
 Once done, enter that account ID in the shell:
-=======
-Please navigate to this url and follow the instructions to log in:
-https://wallet.betanet.near.org/login/?title=NEAR+CLI&public_key=FSgxX7YwuCveCeYqsSAB3sD8dgdy3XBWztCQcEjimpaN
-```
-Once done, enter that account ID:
->>>>>>> acba6d37
 
 ```bash
 Please enter the accountId that you logged in with:
@@ -345,25 +282,15 @@
 
 This message is not an error, it just means that it will create a public key for you.
 
-<<<<<<< HEAD
 ### Staking to a Contract
 <blockquote class="warning">
     HEADS UP:
     NEAR Protocol provides contract-based delegation. Take some time to learn more, reading the StakeWars Ep.II <a href="https://near.org/blog/stake-wars-episode-ii/" target="_blank">blog post</a>.
 </blockquote>
-=======
-**Heads up:** The command `near stake` below is suitable for debugging and basic testing only. Production environments are using the _staking pool_, or smart contract-based staking. Refer to the [Stake Wars Github repo](https://github.com/nearprotocol/stakewars) to understand its underlying dynamics, and the [Core Contracts repo](https://github.com/near/core-contracts) for the codebase. 
-
-Now you're ready to send a staking transaction.
->>>>>>> acba6d37
-
-Staking with a contract via the staking pool factory 
-
-<<<<<<< HEAD
+
+#### Staking via a contract and the staking pool factory 
+
 **Note: Tokens are needed to validate join [StakeWars II](https://github.com/nearprotocol/stakewars) and [request tokens](https://nearprotocol1001.typeform.com/to/TvvOMf).**
-=======
-Staking 75,000 NEAR should be enough on BetaNet.
->>>>>>> acba6d37
 
 1. Create a new staking pool by using the [Staking Pool Factory](https://near-examples.github.io/staking-pool-factory/)
 
@@ -386,7 +313,6 @@
 
 To learn more about how validators are chosen, take a look at the [Validator FAQ](../validator/validator-faq.md).
 
-<<<<<<< HEAD
 ## Monitoring your validator
 Once you are a validator you will want to monitor your progress and ensure you are not kicked. The two areas to monitor are `blocks produced` and `seat price`. If your validator misses more than 10% of the blocks or the seat price goes above your current proposal you will be kicked from the validator pool.
 
@@ -406,26 +332,4 @@
 ## Automatic re-staking
 
 NEAR Protocol automatically re-stakes rewards, unless they are unstaked.
-Follow the instructions for you validator type to lower the staked value, and your funds will be unlocked within three epochs (~9 hours on BetaNet, ~36 hours on TestNet).
-=======
-## See current list of Validators and stake amounts
-
-To see the current list of validators, you can take a look here: [http://rpc.betanet.near.org/status](http://rpc.betanet.near.org/status)
-
-If you would like to see how much a validator is staking, you can run the command `near state <account name>`in Near CLI.
-
-```bash
-{
-  amount: '100011163887239132720351',
-  code_hash: '11111111111111111111111111111111',
-  locked: '97985903901882082761',
-  storage_paid_at: 25,
-  storage_usage: 182
-}
-```
-
-## Automatically re-staking
-
-NEAR Protocol automatically re-stake your rewards, unless you decide to unlock the funds.
-Issue the command `near stake` again, with a lower value, and your funds will be unlocked within three epochs (~9 hours on BetaNet, ~36 hours on TestNet).
->>>>>>> acba6d37
+Follow the instructions for you validator type to lower the staked value, and your funds will be unlocked within three epochs (~9 hours on BetaNet, ~36 hours on TestNet).