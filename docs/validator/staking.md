--- conflicted
+++ resolved
@@ -264,12 +264,8 @@
 - [Lockup contracts explained](../tokens/lockup)
 - [NEAR Core Contracts on Github](https://github.com/near/core-contracts)
 - [NEAR Stake Wars](https://github.com/nearprotocol/stakewars)
-<<<<<<< HEAD
   
-=======
-
 >Got a question?
 <a href="https://stackoverflow.com/questions/tagged/nearprotocol">
   <h8> Ask it on stack overflow! </h8>
-</a>
->>>>>>> a89f698e
+</a>