---
id: deploy-on-mainnet
title: Deploy a Validator Node on MainNet
sidebar_label: Deploy on MainNet
---

## Step-by-Step guide

Overall, the process is similar to TestNet and BetaNet:
1. Create your MainNet wallet
2. Deploy your MainNet staking pool
3. Build and run your MainNet validator node

### 1. Create your MainNet Wallet
- Go to [wallet.near.org](https://wallet.near.org/) and create an account.

### 2. Deploy your MainNet staking pool
You can instantly deploy the staking pool with [near-cli](https://github.com/near/near-cli), using the command `near call`:

```
near call poolv1.near create_staking_pool '{"staking_pool_id":"<POOL_ID>", "owner_id":"<OWNER_ID>", "stake_public_key":"<VALIDATOR_KEY>", "reward_fee_fraction": {"numerator": <X>, "denominator": <Y>}}' --account_id <OWNER_ID> --amount 30 --gas 300000000000000
```

The command will invoke the `staking-pool-factory` from [NEAR Core Contracts](https://github.com/near/core-contracts), passing the following parameters:

- `poolv1.near` is the staking pool factory
- `POOL_ID` is the name of your validator (and the staking pool associated with it)
- `OWNER_ID` is the wallet that controls the pool, see the [owner-only methods](https://github.com/near/core-contracts/tree/master/staking-pool#owner-only-methods) for more information
- `VALIDATOR_KEY` is the validator node public key, from the file `~/.near/validator_key.json`
- `{"numerator": <X>, "denominator": <Y>}` set the validator fees. `x=10` and `y=100` equals to 10% 
- `--amount 30` attaches 30 $NEAR to the transaction to pay the contract storage
- `--gas 300000000000000` specifies the amount of gas for the transaction (optional)

<blockquote class="info">
<strong>Heads Up:</strong><br><br>
If your POOL_ID is "buildlinks", the staking pool factory will deploy a contract called "buildlinks.poolv1.near", and your node will appear in the Explorer as "buildlinks.poolv1.near"
</blockquote>

### 3. Build and run your MainNet validator node

- Clone the [`nearcore`](https://github.com/near/nearcore) repository:

```bash
git clone https://github.com/near/nearcore.git
```  

- Create an environment variable that finds the [most recent stable release](https://github.com/near/nearcore/releases):

```bash
export NEAR_RELEASE_VERSION=$(curl -s https://github.com/near/nearcore/releases/latest | tr '/" ' '\n' | grep "[0-9]\.[0-9]*\.[0-9]" | head -n 1)
```

- Go to the root directory and checkout the branch:

```bash
cd nearcore
git checkout $NEAR_RELEASE_VERSION
```

- Build the binary using the `--release` switch:

```bash
cargo build -p neard --release
```

- configure the `chain-id` and `account-id`:
  
```bash
target/release/neard init --chain-id="mainnet" --account-id=<YOUR_STAKING_POOL_ID>
```
  - After the build process is done, check that the configuration file located at `/HOME_DIR/.near/config.json` is the same as [this one](https://s3-us-west-1.amazonaws.com/build.nearprotocol.com/nearcore-deploy/mainnet/config.json).
 
  - Now, start your node with the following command:

```bash
target/release/neard run
```

<<<<<<< HEAD
### 4. Create, launch and monitor the neard service.

1. With your favorite editor create a neard.service in /etc/systemd/system/neard.service, please make sure you provide the full path and correct user into the config, it needs to have the following contents:
```
[Unit]
Description=NEARD service
After=network.target

[Service]
User=<USERNAME>
ExecStart=/<FULLPATH_TO>/nearcore/target/release/neard run

[Install]
WantedBy=default.target
```
2. After creating the service enable it:
```
sudo systemctl enable neard.service
```
3. Run the service:
```
sudo systemctl start neard.service
```
4. Monitor the service:
```
sudo journalctl -u neard.service -f
```
5. If you see **Waiting for peers** message in your logs for a while you might have no viable bootnodes and need to configure them: 
- stop neard service 
```
sudo systemctl stop neard.service
```
- using the active peers from https://rpc.mainnet.near.org/network_info edit .near/config.json bootnodes so they resemble the following config:
```
"boot_nodes": "ed25519:CgmgHJCJL6ydtSptWkLMGjk1YMVFrjJDPozszvbr7tYe@34.94.132.112:24567,ed25519:CDQFcD9bHUWdc31rDfRi4ZrJczxg8derCzybcac142tK@35.196.209.192:24567,ed25519:EDzprW4tkn4zdGMAj7C7x7FDtTW72HfT4bqZeikiP87c@35.202.194.133:24567,ed25519:FA14a2NYzEtw9mP2i3i8mo58EVZtBTxbkuz9shxr71hu@35.223.230.68:24567",
```
- start neard service once again
```
sudo systemctl start neard.service
```
=======
>Got a question?
<a href="https://stackoverflow.com/questions/tagged/nearprotocol">
  <h8> Ask it on stack overflow! </h8>
</a>
>>>>>>> 946cc8ed
<|MERGE_RESOLUTION|>--- conflicted
+++ resolved
@@ -76,7 +76,6 @@
 target/release/neard run
 ```
 
-<<<<<<< HEAD
 ### 4. Create, launch and monitor the neard service.
 
 1. With your favorite editor create a neard.service in /etc/systemd/system/neard.service, please make sure you provide the full path and correct user into the config, it needs to have the following contents:
@@ -117,9 +116,7 @@
 ```
 sudo systemctl start neard.service
 ```
-=======
 >Got a question?
 <a href="https://stackoverflow.com/questions/tagged/nearprotocol">
   <h8> Ask it on stack overflow! </h8>
-</a>
->>>>>>> 946cc8ed
+</a>