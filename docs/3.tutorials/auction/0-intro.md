---
id: introduction
title: A Step-by-Step Guide to Mastering NEAR
sidebar_label: Introduction
---

import Tabs from '@theme/Tabs';
import TabItem from '@theme/TabItem';

Welcome! In this guide we will help you navigate NEAR tech stack, so you can build Web3 applications from start to finish in no-time.

We'll start from a simple auction contract and slowly build on top of it to create a full Web3 application to carry out on-chain auctions.

<<<<<<< HEAD
By the time you finish this tutorial, you will have learned several concepts and how to use many key privitives along the way:
=======
By the time you finish this tutorial, you will have learned several key concepts:
>>>>>>> 15fdd5cd

- [Creating a simple smart contract](./1.1-basic.md)
- [Writing tests for a contract](./1.2-testing.md)
- [Deploying a contract to testnet](./1.3-deploy.md)

<!-- - [Locking a contract](./2-locking.md)
- [Making cross-contract calls](./3-nft.md#transferring-the-nft-to-the-winner)
- [Using Non-Fungible Tokens](./3-nft.md)
- [Using Fungible Tokens](./4-ft.md) 
- [Creating a frontend to interact with the contract](./5-frontend.md)
- [Using an indexing API to keep track of the contract's activity](./6-indexing.md)
- [Modifying a contract factory to deploy your own contracts](./7-factory.md) -->

---

## Prerequisites

Before starting, make sure to set up your development environment! 

<details>
<summary>Working on Windows?</summary>

  See our blog post [getting started on NEAR using Windows](/blog/getting-started-on-windows) for a step-by-step guide on how to setup WSL and your environment

</details>

<Tabs groupId="code-tabs">
  <TabItem value="js" label="🌐 JavaScript">

    ```bash
    # Install Node.js using nvm (more option in: https://nodejs.org/en/download)
    curl -o- https://raw.githubusercontent.com/nvm-sh/nvm/v0.39.7/install.sh | bash
    nvm install latest

    # Install the NEAR CLI to deploy and interact with the contract
    curl --proto '=https' --tlsv1.2 -LsSf https://github.com/near/near-cli-rs/releases/latest/download/near-cli-rs-installer.sh | sh
    ```

  </TabItem>

  <TabItem value="rust" label="🦀 Rust">

    ```bash
    # Install Rust: https://www.rust-lang.org/tools/install
    curl --proto '=https' --tlsv1.2 -sSf https://sh.rustup.rs | sh

    # Contracts will be compiled to wasm, so we need to add the wasm target
    rustup target add wasm32-unknown-unknown

    # Install the NEAR CLI to deploy and interact with the contract
    curl --proto '=https' --tlsv1.2 -LsSf https://github.com/near/near-cli-rs/releases/latest/download/near-cli-rs-installer.sh | sh

    # Install cargo near to help building the contract
    curl --proto '=https' --tlsv1.2 -LsSf https://github.com/near/cargo-near/releases/latest/download/cargo-near-installer.sh | sh
    ```

  </TabItem>

</Tabs>

<<<<<<< HEAD
We will be use [NEAR CLI](../../4.tools/cli.md) to interact with the blockchain through the terminal, and you can choose between JavaScript and Rust to write the contract.
=======
We will use [NEAR CLI](../../4.tools/cli.md) to interact with the blockchain through the terminal, and you can choose between JavaScript and Rust to write the contract.
>>>>>>> 15fdd5cd

---

## Overview

This series will touch on different level of the NEAR tech stack. Each section will be independent of the previous one, so feel free to jump into the section that interests you the most.

#### 1. Smart Contract
1. [The Auction Contract](./1.1-basic.md): We cover a simple auction smart contract                      
2. [Testing the Contract](./1.2-testing.md): Learn how to test your contract in a realistic environment
3. [Deploying the Contract](./1.3-deploy.md): Deploy your contract to the NEAR blockchain
4. Updating and Locking a Contract (soon): Discover what it means to lock a contract                     
5. Giving an NFT to the Winner (soon) : Give the highest bidder an NFT to signal their win            
6. Integrating Fungible Tokens (soon) : Allow people to use fungible tokens to bid (e.g. stable coins)

#### 2. Frontend

1. Creating the frontend (soon): Lets learn how to connect a frontend with your smart contract
<<<<<<< HEAD
2. Easily query on-chain data (soon) : Use open APIs to keep track of the users and their bidding price
=======
2. Easily query on-chain data (soon): Use open APIs to keep track of the users and their bidding price
>>>>>>> 15fdd5cd

#### 3. Factory
1. Creating a factory (soon): Allow users to easily deploy and initialize their own auction contracts

---

## Next steps

Ready to start? Let's jump to the [The Auction Contract](./1.1-basic.md) and begin your learning journey!

---

---

:::note Versioning for this article

- near-cli: `0.12.0`
- rustc: `1.78.0`
- cargo: `1.80.1`
- cargo-near: `0.6.2`
- rustc: `1.78.0`
- node: `21.6.1`
        
:::<|MERGE_RESOLUTION|>--- conflicted
+++ resolved
@@ -11,11 +11,7 @@
 
 We'll start from a simple auction contract and slowly build on top of it to create a full Web3 application to carry out on-chain auctions.
 
-<<<<<<< HEAD
 By the time you finish this tutorial, you will have learned several concepts and how to use many key privitives along the way:
-=======
-By the time you finish this tutorial, you will have learned several key concepts:
->>>>>>> 15fdd5cd
 
 - [Creating a simple smart contract](./1.1-basic.md)
 - [Writing tests for a contract](./1.2-testing.md)
@@ -76,11 +72,7 @@
 
 </Tabs>
 
-<<<<<<< HEAD
 We will be use [NEAR CLI](../../4.tools/cli.md) to interact with the blockchain through the terminal, and you can choose between JavaScript and Rust to write the contract.
-=======
-We will use [NEAR CLI](../../4.tools/cli.md) to interact with the blockchain through the terminal, and you can choose between JavaScript and Rust to write the contract.
->>>>>>> 15fdd5cd
 
 ---
 
@@ -99,11 +91,7 @@
 #### 2. Frontend
 
 1. Creating the frontend (soon): Lets learn how to connect a frontend with your smart contract
-<<<<<<< HEAD
 2. Easily query on-chain data (soon) : Use open APIs to keep track of the users and their bidding price
-=======
-2. Easily query on-chain data (soon): Use open APIs to keep track of the users and their bidding price
->>>>>>> 15fdd5cd
 
 #### 3. Factory
 1. Creating a factory (soon): Allow users to easily deploy and initialize their own auction contracts
