--- conflicted
+++ resolved
@@ -91,11 +91,7 @@
 #### 2. Frontend
 
 1. Creating the frontend (soon): Lets learn how to connect a frontend with your smart contract
-<<<<<<< HEAD
-2. Easily query on-chain data (soon) : Use open APIs to keep track of the users and their bidding price
-=======
 2. Easily query on-chain data (soon): Use open APIs to keep track of the users and their bidding price
->>>>>>> 3eabb0b6
 
 #### 3. Factory
 1. Creating a factory (soon): Allow users to easily deploy and initialize their own auction contracts
