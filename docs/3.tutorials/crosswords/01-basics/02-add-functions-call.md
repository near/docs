---
sidebar_position: 3
sidebar_label: "Add basic code, create a subaccount, and call methods"
title: "Alter the smart contract, learning about basics of development"
---
import {Github} from "@site/src/components/codetabs"

import teachingDeployment from '/docs/assets/crosswords/teaching--jeheycell.near--artcultureac.jpeg';
import createAccount from '/docs/assets/crosswords/creating account with text--seanpineda.near--_seanpineda.png';
import chalkboardErase from '/docs/assets/crosswords/erasing-subaccount-chalkboard--iambon.near--JohnreyBona.mp4';

# Modifying the contract

This section will modify the smart contract skeleton from the previous section. This tutorial will start by writing a contract in a somewhat useless way in order to learn the basics. Once we've got a solid understanding, we'll iterate until we have a crossword puzzle.

## Add a const, a field, and functions

Let's modify the contract to be:

<Github language="rust" start="1" end="28" url="https://github.com/near-examples/crossword-snippets/blob/master/src/lib.rs" />

We've done a few things here:
1. Set a constant for the puzzle number.
2. Added the field `crossword_solution` to our main struct.
3. Implemented three functions: one that's view-only and two that are mutable, meaning they have the ability to change state.
4. Used logging, which required the import of `env` from our `near_sdk` crate.

Before moving on, let's talk about these changes and how to think about them, beginning with the constant:

```rust
const PUZZLE_NUMBER: u8 = 1;
```

This is an in-memory value, meaning that when the smart contract is spun up and executed in the virtual machine, the value `1` is contained in the contract code. This differs from the next change, where a field is added to the struct containing the `#[near]` macro. The field `crossword_solution` has the type of `String` and, like any other fields added to this struct, the value will live in **persistent storage**. With NEAR, storage is "paid for" via the native NEAR token (Ⓝ). It is not "state rent" but storage staking, paid once, and returned when storage is deleted. This helps incentivize users to keep their state clean, allowing for a more healthy chain. Read more about [storage staking here](https://docs.near.org/concepts/storage/storage-staking).

Let's now look at the three new functions:

```rust
pub fn get_puzzle_number(&self) -> u8 {
    PUZZLE_NUMBER
}
```

As is covered in the [function section of these docs](../../../2.build/2.smart-contracts/anatomy/functions.md), a "view-only" function will have open parenthesis around `&self` while "change methods" or mutable functions will have `&mut self`. In the function above, the `PUZZLE_NUMBER` is returned. A user may call this method using the proper RPC endpoint without signing any transaction, since it's read-only. Think of it like a GET request, but using RPC endpoints that are [documented here](https://docs.near.org/api/rpc/contracts#call-a-contract-function).

Mutable functions, on the other hand, require a signed transaction. The first example is a typical approach where the user supplies a parameter that's assigned to a field:

```rust
pub fn set_solution(&mut self, solution: String) {
    self.crossword_solution = solution;
}
```

The next time the smart contract is called, the contract's field `crossword_solution` will have changed.

The second example is provided for demonstration purposes:

```rust
pub fn guess_solution(&mut self, solution: String) {
    if solution == self.crossword_solution {
        env::log_str("You guessed right!")
    } else {
        env::log_str("Try again.")
    }
}
```

Notice how we're not saving anything to state and only logging? Why does this need to be mutable?

Well, logging is ultimately captured inside blocks added to the blockchain. (More accurately, transactions are contained in chunks and chunks are contained in blocks. More info in the [Nomicon spec](https://nomicon.io/Architecture.html?highlight=chunk#blockchain-layer-concepts).) So while it is not changing the data in the fields of the struct, it does cost some amount of gas to log, requiring a signed transaction by an account that pays for this gas.

---

## Building and deploying

Here's what we'll want to do:

<figure>
    <img src={teachingDeployment} alt="Teacher shows chalkboard with instructions on how to properly deploy a smart contract. 1. Build smart contract. 2. Create a subaccount (or delete and recreate if it exists) 3. Deploy to subaccount. 4. Interact. Art created by jeheycell.near"/>
    <figcaption className="full-width">Art by <a href="https://twitter.com/artcultureac" target="_blank">jeheycell.near</a></figcaption>
</figure>

### Build the contract

<<<<<<< HEAD
The skeleton of the Rust contract we copied from the previous section has a `build.sh` and `build.bat` file for OS X / Linux and Windows, respectively.
=======
To build the contract, we'll be using [`cargo-near`](https://github.com/near/cargo-near). For more details on building contracts, please see [this section](/sdk/rust/building/basics).

Install `cargo-near` first:
>>>>>>> d5311ff7

```bash
cargo install cargo-near
```

Run the following commands and expect to see the compiled Wasm file copied to the `target/near` folder.

```bash
cd contract
cargo near build
```

### Create a subaccount

If you've followed from the previous section, you have NEAR CLI installed and a full-access key on your machine. While developing, it's a best practice to create a subaccount and deploy the contract to it. This makes it easy to quickly delete and recreate the subaccount, which wipes the state swiftly and starts from scratch. Let's use NEAR CLI to create a subaccount and fund with 1 NEAR:

```bash
near account create-account fund-myself crossword.friend.testnet '1 NEAR' autogenerate-new-keypair save-to-legacy-keychain sign-as friend.testnet network-config testnet sign-with-legacy-keychain send
```

If you look again in your home directory's `.near-credentials`, you'll see a new key for the subaccount with its own key pair. This new account is, for all intents and purposes, completely distinct from the account that created it. It might as well be `alice.testnet`, as it has, by default, no special relationship with the parent account. To be clear, `friend.testnet` cannot delete or deploy to `crossword.friend.testnet` unless it's done in a single transaction using Batch Actions, which we'll cover later.

:::info Subaccount nesting
It's possible to have the account `another.crossword.friend.testnet`, but this account must be created by `crossword.friend.testnet`.

`friend.testnet` **cannot** create `another.crossword.friend.testnet` because accounts may only create a subaccount that's "one level deeper."

See this visualization where two keys belonging to `mike.near` are able to create `new.mike.near`. We'll get into concepts around access keys later.

<figure>
    <img src={createAccount} alt="Depiction of create account where two figures put together a subaccount. Art created by seanpineda.near"/>
    <figcaption className="full-width">Art by <a href="https://twitter.com/_seanpineda" target="_blank">seanpineda.near</a></figcaption>
</figure>

:::

We won't get into top-level accounts or implicit accounts, but you may read more [about that here](https://docs.near.org/docs/concepts/account).

Now that we have a key pair for our subaccount, we can deploy the contract to `testnet` and interact with it!

#### What's a codehash?

We're almost ready to deploy the smart contract to the account, but first let's take a look at the account we're going to deploy to. Remember, this is the subaccount we created earlier. To view the state easily with NEAR CLI, you may run this command:

```bash
near account view-account-summary crossword.friend.testnet network-config testnet now
```

What you'll see is something like this:

```bash
------------------------------------------------------------------------------------------
 crossword.friend.testnet         At block #167331831
                                  (Evjnf29LuqFE7FUf97VQZzNfnUgPFLNyyiUk9qr4Wjri)
------------------------------------------------------------------------------------------
 Native account balance           10.01 NEAR
------------------------------------------------------------------------------------------
 Validator stake                  0 NEAR
------------------------------------------------------------------------------------------
 Storage used by the account      182 B
------------------------------------------------------------------------------------------
 Contract (SHA-256 checksum hex)  No contract code
------------------------------------------------------------------------------------------
 Access keys                      1 full access keys and 0 function-call-only access keys
------------------------------------------------------------------------------------------
```

Note the `Contract` SHA-256 checksum is missing. This indicates that there is no contract deployed to this account.

Let's deploy the contract (to the subaccount we created) and then check this again.

### Deploy the contract

Ensure that in your command line application, you're in the directory that contains the `Cargo.toml` file, then run:

```bash
cargo near deploy crossword.friend.testnet without-init-call network-config testnet sign-with-legacy-keychain send
```

Congratulations, you've deployed the smart contract! Note that NEAR CLI will output a link to [NEAR Explorer](https://nearblocks.io/) where you can inspect details of the transaction.

Lastly, let's run this command again and notice that the `Contract` has a SHA-256 checksum. This is the hash of the smart contract deployed to the account.

```bash
near account view-account-summary crossword.friend.testnet network-config testnet now
```

:::note

Deploying a contract is often done on the command line. While it may be _technically_ possible to deploy via a frontend, the CLI is likely the best approach. If you're aiming to use a factory model, (where a smart contract deploys contract code to a subaccount) this isn't covered in the tutorial, but you may reference the [contracts in SputnikDAO](https://github.com/near-daos/sputnik-dao-contract).

:::

### Call the contract methods (interact!)

Let's first call the method that's view-only:

```bash
near contract call-function as-read-only crossword.friend.testnet get_puzzle_number json-args {} network-config testnet now
```

Your command prompt will show the result is `1`. Since this method doesn't take any arguments, we don't pass any.

Next, we'll add a crossword solution as a string (later we'll do this in a better way) argument:

```bash
near contract call-function as-transaction crossword.friend.testnet set_solution json-args '{"solution": "near nomicon ref finance"}' prepaid-gas '100.0 Tgas' attached-deposit '0 NEAR' sign-as friend.testnet network-config testnet sign-with-legacy-keychain send
```

Note that we used NEAR CLI's [`view` command](https://docs.near.org/docs/tools/near-cli#near-view), and didn't include an `--accountId` flag. As mentioned earlier, this is because we are not signing a transaction. This second method uses the NEAR CLI [`call` command](https://docs.near.org/docs/tools/near-cli#near-call) which does sign a transaction and requires the user to specify a NEAR account that will sign it, using the credentials files we looked at.

The last method we have will check the argument against what is stored in state and write a log about whether the crossword solution is correct or incorrect.

Correct:

```bash
near contract call-function as-transaction crossword.friend.testnet guess_solution json-args '{"solution": "near nomicon ref finance"}' prepaid-gas '100.0 Tgas' attached-deposit '0 NEAR' sign-as friend.testnet network-config testnet sign-with-legacy-keychain send
```

You'll see something like this:

![Command line shows log for successful solution guess](/docs/assets/crosswords/cli-guess-solution.png)

Notice the log we wrote is output as well as a link to NEAR Explorer.

Incorrect:

```bash
near contract call-function as-transaction crossword.friend.testnet guess_solution json-args '{"solution": "wrong answers here"}' prepaid-gas '100.0 Tgas' attached-deposit '0 NEAR' sign-as friend.testnet network-config testnet sign-with-legacy-keychain send
```

As you can imagine, the above command will show something similar, except the logs will indicate that you've given the wrong solution.

## Reset the account's contract and state

We'll be iterating on this smart contract during this tutorial, and in some cases it's best to start fresh with the NEAR subaccount we created. The pattern to follow is to **delete** the account (sending all remaining testnet Ⓝ to a recipient) and then **create the account** again.

<video autoPlay controls loop>
    <source src={chalkboardErase} type="video/mp4" />
    Sorry, your browser doesn't support embedded videos.
</video>

<figure>
    <figcaption>Deleting a recreating a subaccount will clear the state and give us a fresh start.<br/>Animation by <a href="https://twitter.com/JohnreyBona" target="_blank">iambon.near</a></figcaption>
</figure>

Using NEAR CLI, the commands will look like this:

```bash
near account delete-account crossword.friend.testnet beneficiary friend.testnet network-config testnet sign-with-legacy-keychain send
```

```bash
near account create-account fund-myself crossword.friend.testnet '1 NEAR' autogenerate-new-keypair save-to-legacy-keychain sign-as friend.testnet network-config testnet sign-with-legacy-keychain send
```

The first command deletes `crossword.friend.testnet` and sends the rest of its NEAR to `friend.testnet`.

## Wrapping up

So far, we're writing a simplified version of smart contract and approaching the crossword puzzle in a novice way. Remember that blockchain is an open ledger, meaning everyone can see the state of smart contracts and transactions taking place.

:::info How would you do that?
You may hit an RPC endpoint corresponding to `view_state` and see for yourself. Note: this quick example serves as demonstration purposes, but note that the string being returned is Borsh-serialized and contains more info than just the letters.

```bash
    curl -d '{"jsonrpc": "2.0", "method": "query", "id": "see-state", "params": {"request_type": "view_state", "finality": "final", "account_id": "crossword.friend.testnet", "prefix_base64": ""}}' -H 'Content-Type: application/json' https://rpc.testnet.near.org
```

![Screenshot of a terminal screen showing a curl request to an RPC endpoint that returns state of a smart contract](/docs/assets/crosswords/rpc-api-view-state.png)

More on this RPC endpoint in the [NEAR docs](https://docs.near.org/docs/api/rpc/contracts#view-contract-state).
:::

In this section, we saved the crossword solution as plain text, which is likely not a great idea if we want to hide the solution to players of this crossword puzzle. Even though we don't have a function called `show_solution` that returns the struct's `crossword_solution` field, the value is stored transparently in state. We won't get into viewing contract state at this moment, but know it's rather easy [and documented here](https://docs.near.org/docs/api/rpc/contracts#view-contract-state).

The next section will explore hiding the answer from end users playing the crossword puzzle.<|MERGE_RESOLUTION|>--- conflicted
+++ resolved
@@ -82,13 +82,9 @@
 
 ### Build the contract
 
-<<<<<<< HEAD
-The skeleton of the Rust contract we copied from the previous section has a `build.sh` and `build.bat` file for OS X / Linux and Windows, respectively.
-=======
 To build the contract, we'll be using [`cargo-near`](https://github.com/near/cargo-near). For more details on building contracts, please see [this section](/sdk/rust/building/basics).
 
 Install `cargo-near` first:
->>>>>>> d5311ff7
 
 ```bash
 cargo install cargo-near
