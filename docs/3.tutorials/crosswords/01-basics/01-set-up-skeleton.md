---
sidebar_position: 2
sidebar_label: "Set up Rust and a contract skeleton"
title: "Set up Rust, get a NEAR testnet account, NEAR CLI, and get a basic smart contract skeleton ready"
---
import {Github} from "@site/src/components/codetabs"

# Getting started

In this tutorial we'll get a `testnet` account, use [NEAR CLI RS](../../../4.tools/cli-rs.md) to add a key to our computer's file system, and set up the basic skeleton of a Rust smart contract.

## Setting up Rust

You may have found the [online Rust Book](https://doc.rust-lang.org/stable/book), which is a great resource for getting started with Rust. However, there are key items that are different when it comes to blockchain development. Namely, that smart contracts are [technically libraries and not binaries](https://learning-rust.github.io/docs/cargo-crates-and-basic-project-structure/#crate), but for now just know that we won't be using some commands commonly found in the Rust Book.

:::caution
We won't be using `cargo run` during smart contract development.
:::

Instead, we'll be iterating on our smart contract by building it and running tests.

### Install Rust using `rustup`

Please see the directions from the [Rustup site](https://rustup.rs/#). For OS X or Unix, you may use:

```bash
curl --proto '=https' --tlsv1.2 -sSf https://sh.rustup.rs | sh
```

(Taken from the [Rust installation guide](https://www.rust-lang.org/tools/install))

### Add Wasm toolchain

Smart contracts compile to WebAssembly (Wasm) so we'll add the toolchain for Rust.

```bash
rustup target add wasm32-unknown-unknown
```

(More info on [targets and this toolchain here](https://doc.rust-lang.org/edition-guide/rust-2018/platform-and-target-support/webassembly-support.html).)

## Getting a testnet account

Visit [NEAR Wallet for testnet](https://testnet.mynearwallet.com/) and register for a free account. For the purposes of this tutorial, you may skip the option to add two-factor authentication if you wish.

:::note What just happened?
When you created your NEAR `testnet` account, a private key was created and placed into your browser's local storage. You may inspect this using developer tools and see it.
:::

## Creating a new key on your computer

We'll want to use a command-line interface (CLI) tool to deploy a contract, but at the moment the private key only exists in the browser. Next we'll _add a new key_ to the testnet account and have this stored locally on our computer as a JSON file. (Yes, you can have multiple keys on your NEAR account, which is quite powerful!)

Let's install [NEAR CLI RS](../../../4.tools/cli-rs.md) using `cargo`. You can also download the pre-compiled version of `near-cli-rs` for your OS from [GitHub's Releases page](https://github.com/near/near-cli-rs/releases/).

```bash
cargo install near-cli-rs
```

You may now run:

```bash
near
```

to see various commands, which are covered [in detail here](https://github.com/near/near-cli-rs/blob/main/docs/GUIDE.en.md).

We'll start by "logging in" with this command:

```bash
near account import-account using-web-wallet network-config testnet
```

This will bring you to NEAR Wallet again where you can confirm the creation of a **full-access** key. We'll get to full-access and function-call access keys later, just know that for powerful actions like "deploy" we'll need a full-access key. Follow the instructions from the login command to create a key on your hard drive. This will be located in your operating system's home directory in a folder called `.near-credentials`.

:::note How was a key added?
When you typed `near login`, NEAR CLI generated a key pair: a private and public key. It kept the private key tucked away in a JSON file and sent the public key as a URL parameter to NEAR Wallet. The URL is long and contains other info instructing NEAR Wallet to "add a full access key" to the account. Our browser's local storage had a key (created when the account was made) that is able to do several things, including adding another key. It took the public key from the URL parameter, used it as an argument, and voilà: the `testnet` account has an additional key!
:::

You can see the keys associated with your account by running the following command, replacing `friend.testnet` with your account name:

```
near account list-keys friend.testnet network-config testnet now
```

## Start writing Rust!

There's a basic repository that's helpful to clone or download [located here](https://github.com/near/boilerplate-template-rs).

The first thing we'll do is modify the manifest file at `Cargo.toml`:

```diff
[package]
-  name = "rust-template"
+  name = "my-crossword"
version = "0.1.0"
- authors = ["Near Inc <hello@near.org>"]
+ authors = ["NEAR Friend <friend@example.com>"]
edition = "2018"
```

By changing the `name` here, we'll be changing the compiled Wasm file's name after running the build script. (`build.sh` for OS X and Linux, `build.bat` for Windows.) After running the build script, we can expect to find our compiled Wasm smart contract in `res/my_crossword.wasm`.

Now let's look at our main file, in `src/lib.rs`:

<Github language="rust" start="9" end="44" url="https://github.com/near/boilerplate-template-rs/blob/f1edeead98a9ec12c3f6db311f62025305f57874/contract/src/lib.rs" />

As you can see, this is a stub that's ready to be filled in. Let's pause and point out a few items:

<<<<<<< HEAD
- Note the **near** macro is above the struct and the impl
=======
- Note the [`near` macro](/sdk/rust/contract-structure/near-bindgen) is above the `struct` and the `impl`
>>>>>>> d5311ff7
- Here the main struct is called `Contract`, while in other examples it might be `Counter` or something else. This is purely stylistic, but you may learn more from the link in the previous bullet.
- You may notice the word "Borsh" and wonder what that means. This is a binary serializer. Eventually, we'll want to save data as ones and zeroes to validators' hard drives, and do it efficiently. We use Borsh for this, as is explained [on this website](https://borsh.io).

Next, let's modify this contract little by little…<|MERGE_RESOLUTION|>--- conflicted
+++ resolved
@@ -107,11 +107,7 @@
 
 As you can see, this is a stub that's ready to be filled in. Let's pause and point out a few items:
 
-<<<<<<< HEAD
 - Note the **near** macro is above the struct and the impl
-=======
-- Note the [`near` macro](/sdk/rust/contract-structure/near-bindgen) is above the `struct` and the `impl`
->>>>>>> d5311ff7
 - Here the main struct is called `Contract`, while in other examples it might be `Counter` or something else. This is purely stylistic, but you may learn more from the link in the previous bullet.
 - You may notice the word "Borsh" and wonder what that means. This is a binary serializer. Eventually, we'll want to save data as ones and zeroes to validators' hard drives, and do it efficiently. We use Borsh for this, as is explained [on this website](https://borsh.io).
 
