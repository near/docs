--- conflicted
+++ resolved
@@ -46,11 +46,7 @@
 
 ## Setting up Rust
 
-<<<<<<< HEAD
 You may have found the [online Rust Book](https://doc.rust-lang.org/stable/book), which is a great resource for getting started with Rust. However, there are key items that are different when it comes to blockchain development. Namely, that smart contracts are [technically libraries and not binaries](https://learning-rust.github.io/docs/cargo-crates-and-basic-project-structure/#crate), but for now just know that we won't be using some commands commonly found in the Rust Book.
-=======
-You may have found the [online Rust Book](https://doc.rust-lang.org/stable/book), which is a great resource for getting started with Rust. However, there are key items that are different when it comes to blockchain development. Namely, that smart contracts are [technically libraries and not binaries](https://learning-rust.github.io/docs/cargo-crates-and-basic-project-structure/), but for now just know that we won't be using some commands commonly found in the Rust Book.
->>>>>>> ff265c09
 
 :::caution We won't be using
     cargo run
