--- conflicted
+++ resolved
@@ -15,11 +15,7 @@
 
 If you're not familiar with Rust, it may be confusing that there are no classes or inheritance like other programming languages. We'll be exploring how to [use structs](https://doc.rust-lang.org/book/ch05-01-defining-structs.html), which are someone similar to classes, but perhaps simpler.
 
-<<<<<<< HEAD
 Remember that there will be only one struct that gets the [`#[near]` macro](../../../2.build/2.smart-contracts/anatomy/anatomy.md) placed on it; our primary struct or singleton if you wish. Oftentimes the primary struct will contain additional structs that may, in turn, contain more structs in a neat and orderly way. You may also have structs that are used to return data to an end user, like a frontend. We'll be covering both of these cases in this chapter.
-=======
-Remember that there will be only one struct that gets the [`#[near]` macro](/sdk/rust/contract-structure/near-bindgen) placed on it; our primary struct or singleton if you wish. Oftentimes the primary struct will contain additional structs that may, in turn, contain more structs in a neat and orderly way. You may also have structs that are used to return data to an end user, like a frontend. We'll be covering both of these cases in this chapter.
->>>>>>> d5311ff7
 
 ### Enums
 
