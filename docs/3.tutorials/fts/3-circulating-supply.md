---
id: circulating-supply
title: Creating a Circulating Supply
sidebar_label: Circulating Supply
---
import {Github} from "@site/src/components/codetabs";
import Tabs from '@theme/Tabs';
import TabItem from '@theme/TabItem';

In the previous tutorial, you looked at what a fungible token was and how you could define one in your smart contract. In this tutorial, you'll learn how to create a circulating supply belonging to the contract owner and view all the tokens, with their metadata, in the NEAR wallet.

To get started, either work off the code you wrote in the previous tutorial or switch to the `2.define-a-token` folder in our repo. If you haven't cloned the repository, refer to the [Contract Architecture](1-skeleton.md) to start.

If you wish to see the finished code for this tutorial, you can find it in the `3.initial-supply` folder.

---

## Introduction

Every fungible token contract on NEAR has what's known as a circulating supply. This is the number of tokens that exist on the contract and are actively available to trade.

When creating your contract, there are many different ways you could implement this to start. A few examples could be:
- Specify a starting total supply and distribute it based on a set of parameters (Benji gets 20%, Josh gets 2.5%, and the rest goes to Mike).
- Have a first come first serve pool where everybody claims up to X amount of tokens.
- Create tokens on demand resulting in a steady increase of the circulating supply overtime up to a specified cap.

The simplest approach, however, is to specify a total supply when initializing the contract. The entire circulating supply is then created and sent to the owner of the contract. The owner would then be able to transfer or sell the tokens as they wish. Once the initial supply is created, no more FTs could be minted. This means that the circulating supply will always be equal to the total supply.

---

## Modifications to contract

In order to implement this logic, you'll need to keep track of two things in your smart contract:
- A mapping of an account to the number of tokens they own.
- The total supply of tokens.

The mapping is so that you can easily check or modify the tokens owned by any given account at anytime within your contract. You'll also need to keep track of the total supply since it's required by the standard that you have a function to query for the supply of tokens on the contract.

<hr className="subsection" />

### Setting the supply

Head over to the `src/lib.rs` file and add the following code to the `Contract` struct.

<Github language="rust" start="21" end="33" url="https://github.com/near-examples/ft-tutorial/blob/main/3.initial-supply/src/lib.rs" />

You'll now want to add the functionality for depositing the tokens into the owner's account. Do this by creating a helper function that takes an amount and an account ID and performs the deposit logic for you. First create a new file `src/internal.rs` such that your file structure now looks as follows.

```
src
  ├── ft_core.rs
  ├── internal.rs
  ├── lib.rs
  ├── metadata.rs
  └── storage.rs
```

In the `internal.rs` file, add the following code to create a function called `internal_deposit` which takes an `AccountId` and a `NearToken` as a balance and adds the amount to the account's current supply of FTs.

<Github language="rust" start="1" end="18" url="https://github.com/near-examples/ft-tutorial/blob/main/3.initial-supply/src/internal.rs" />

Now that the functionality for depositing FTs is in place, switch back to the `src/lib.rs` file and add the `internal` module:

<Github language="rust" start="8" end="10" url="https://github.com/near-examples/ft-tutorial/blob/main/3.initial-supply/src/lib.rs" />

In addition, add the following code to the `new` initialization function.

```rust
#[init]
pub fn new(
    owner_id: AccountId,
    total_supply: U128,
    metadata: FungibleTokenMetadata,
) -> Self {
    let casted_total_supply = NearToken::from_yoctonear(total_supply.0);
    // Create a variable of type Self with all the fields initialized.
    let mut this = Self {
        // Set the total supply
        total_supply: casted_total_supply,
        // Storage keys are simply the prefixes used for the collections. This helps avoid data collision
        accounts: LookupMap::new(StorageKey::Accounts),
        metadata: LazyOption::new(
            StorageKey::Metadata,
            Some(&metadata),
        ),
    };

    // Set the owner's balance to the total supply.
    this.internal_deposit(&owner_id, casted_total_supply);

    // Return the Contract object
    this
}
```

This will initialize the total supply to what you passed in and will call the `internal_deposit` function to add the total supply to the owner's account.

<hr className="subsection" />

### Getting the supply

Now that you've created a way to set the total supply, you'll also want a way to query for it as well as the balance for a specific user. The [standard](https://nomicon.io/Standards/Tokens/FungibleToken/Core) dictates that you should have two methods on your smart contract for doing these operations:
- **`ft_total_supply`**
- **`ft_balance_of`**

Head on over to the `src/ft_core.rs` file and add the following code to these functions.

<Github language="rust" start="83" end="91" url="https://github.com/near-examples/ft-tutorial/blob/main/3.initial-supply/src/ft_core.rs" />

At this point, you have everything you need to create an initial supply of tokens and query for the balance of a given account. There is, however, a problem that we need to solve. How will the wallet know that the total supply was created and is owned by the contract owner? How would it even know that our contract is a fungible token contract? If you were to deploy the contract and run through the setup process, you would be able to query for the information from the contract but you wouldn't see any FTs in the owner's NEAR wallet.

---

## Events

Have you ever wondered how the wallet knows which FTs you own and how it can display them in the [balances tab](https://testnet.mynearwallet.com/)? Originally, an indexer used to listen for any function calls starting with `ft_` on your account. These contracts were then flagged on your account as likely FT contracts.

When you navigated to your balances tab, the wallet would then query all those contracts for the number of FTs you owned using the `ft_balance_of` function you just wrote.

<hr className="subsection" />

### The problem {#the-problem}

This method of flagging contracts was not reliable as each FT-driven application might have its own way of minting or transferring FTs. In addition, it's common for apps to transfer or mint many tokens at a time using batch functions.

<hr className="subsection" />

### The solution {#the-solution}

A standard was introduced so that smart contracts could emit an event anytime FTs were transferred, minted, or burnt. This event was in the form of a log. No matter how a contract implemented the functionality, an indexer could now listen for those standardized logs.

As per the standard, you need to implement a logging functionality that gets fired when FTs are transferred or minted. In this case, the contract doesn't support burning so you don't need to worry about that for now.

It's important to note the standard dictates that the log should begin with `"EVENT_JSON:"`. The structure of your log should, however, always contain the 3 following things:

- **standard**: the current name of the standard (e.g. `nep141`)
- **version**: the version of the standard you're using (e.g. `1.0.0`)
- **event**: a list of events you're emitting.

The event interface differs based on whether you're recording transfers or mints. The interface for both events is outlined below.

**Transfer events**:
- **old_owner_id**: the old owner of the FTs.
- **new_owner_id**: the new owner that the FTs are being transferred to.
- **amount**: the number of tokens transferred.
- *Optional* - **memo**: an optional message to include with the event.

**Minting events**:
- **owner_id**: the owner that the FTs are being minted to.
- **amount**: the amount of FTs being minted.
- *Optional* - **memo**: an optional message to include with the event.

<hr className="subsection" />

### Examples {#examples}

In order to solidify your understanding of the standard, let's walk through two scenarios and see what the logs should look like.

#### Scenario A - simple mint

In this scenario, the Benji mints 50 FTs to himself and doesn't include a message. The log should look as follows.

```js
EVENT_JSON:{
  "standard": "nep141",
  "version": "1.0.0",
  "event": "ft_mint",
  "data": [
    {"owner_id": "benji.testnet", "amount": "50"}
  ]
}
```

<hr className="subsection" />

#### Scenario B - batch transfer

In this scenario, Benji wants to perform a batch transfer. He will send FTs to Jada, Mike, Josh, and Maria. The log is as follows.

```js
EVENT_JSON:{
    "standard": "nep141",
    "version": "1.0.0",
    "event": "ft_transfer",
    "data": [
        {"old_owner_id": "benji.near", "new_owner_id": "josh.near", "amount": "1", "memo": "go team"},
        {"old_owner_id": "benji.near", "new_owner_id": "mike.near", "amount": "9000"},
        {"old_owner_id": "benji.near", "new_owner_id": "jada.near", "amount": "500"},
        {"old_owner_id": "benji.near", "new_owner_id": "maria.near", "amount": "500"}
    ]
}
```

---

## Modifications to the contract {#modifications-to-the-contract}

At this point, you should have a good understanding of what the end goal should be so let's get to work! Open the `src` directory and create a new file called `events.rs`. This is where your log structs will live.

### Creating the events file {#events-rs}

Copy the following into your file. This will outline the structs for your `EventLog`, `FtMintLog`, and `FtTransferLog`. In addition, we've added a way for `EVENT_JSON:` to be prefixed whenever you log the `EventLog`.

<Github language="rust" start="16" end="121" url="https://github.com/near-examples/ft-tutorial/blob/main/3.initial-supply/src/events.rs" />

<hr className="subsection" />

### Adding modules and constants {#lib-rs}

Now that you've created a new file, you need to add the module to the `lib.rs` file.

<Github language="rust" start="1" end="13" url="https://github.com/near-examples/ft-tutorial/blob/main/3.initial-supply/src/lib.rs" />

<hr className="subsection" />

### Logging the total supply minted

Now that all the tools are set in place, you can implement the actual logging functionality. Since the contract will only be minting tokens at the very start when it's initialized, it's trivial where you should place the log. Open the `src/lib.rs` file and navigate to the bottom of the `new` initialization function. This is where you'll construct the log for minting.

<Github language="rust" start="67" end="98" url="https://github.com/near-examples/ft-tutorial/blob/main/3.initial-supply/src/lib.rs" />

With that finished, you've successfully implemented the backbone of the events standard and it's time to start testing.

---

## Deploying the contract {#redeploying-contract}

Since the current contract you have is already initialized, let's create a sub-account and deploy to that instead.

### Creating a sub-account

Run the following command to create a sub-account `events` of your main account with an initial balance of 3 NEAR which will be transferred from the original to your new account.

<Tabs groupId="cli-tabs">
  <TabItem value="short" label="Short">
  
  ```bash
  near create-account events.$FT_CONTRACT_ID --use-account $FT_CONTRACT_ID --initial-balance 3 --network-id testnet
  ```
  </TabItem>

  <TabItem value="full" label="Full">
  
  ```bash
  near account create-account fund-myself events.$FT_CONTRACT_ID '3 NEAR' autogenerate-new-keypair save-to-keychain sign-as $FT_CONTRACT_ID network-config testnet sign-with-keychain send
  ```
  </TabItem>
</Tabs>

Next, you'll want to export an environment variable for ease of development:

```bash
export EVENTS_FT_CONTRACT_ID=events.$FT_CONTRACT_ID
```

Build the contract as you did in the previous tutorials:

```bash
cd 2.define-a-token
cargo near build
```

<hr className="subsection" />

### Deploying and Initialization {#deploying-initialization}

It's time to deploy the contract, initialize it and mint the total supply. Let's create an initial supply of 1000 `gtNEAR`. Since it has 24 decimal places, you should put `1000` followed by 24 zeros in the total supply field.

```bash
cargo near deploy build-non-reproducible-wasm $EVENTS_FT_CONTRACT_ID with-init-call new_default_meta json-args '{"owner_id": "'$EVENTS_FT_CONTRACT_ID'", "total_supply": "1000000000000000000000000000"}' prepaid-gas '100.0 Tgas' attached-deposit '0 NEAR' network-config testnet sign-with-keychain send
```

You can check to see if everything went through properly by looking at the output in your CLI:

```bash
...
Transaction sent ...
--- Logs ---------------------------
Logs [events.aha_3.testnet]:
  EVENT_JSON:{"standard":"nep141","version":"1.0.0","event":"ft_mint","data":[{"owner_id":"events.goteam.testnet","amount":"1000000000000000000000000000","memo":"Initial token supply is minted"}]}
--- Result -------------------------
Empty result
------------------------------------

Contract code has been successfully deployed.
The "new_default_meta" call to <events.goteam.testnet> on behalf of <events.goteam.testnet> succeeded.
...
```

You can see that the event was properly logged!

<hr className="subsection" />

### Querying Supply Information {#testing}

You can now test if your view functions work properly. First, try to query for the total supply.

<Tabs groupId="cli-tabs">
  <TabItem value="short" label="Short">
  
  ```bash
  near view $EVENTS_FT_CONTRACT_ID ft_total_supply '{}' --networkId testnet
  ```
  </TabItem>

  <TabItem value="full" label="Full">
  
  ```bash
  near contract call-function as-read-only $EVENTS_FT_CONTRACT_ID ft_total_supply json-args {} network-config testnet now
  ```
  </TabItem>
</Tabs>

This should return an output similar to the following:

```bash
'1000000000000000000000000000'
```

Hurray! Now you can check if the balance of the owner account works properly. If you call the following function, it should return the same number as the total supply.

<Tabs groupId="cli-tabs">
  <TabItem value="short" label="Short">
  
  ```bash
  near view $EVENTS_FT_CONTRACT_ID ft_balance_of '{"account_id": "'$EVENTS_FT_CONTRACT_ID'"}' --networkId testnet
  ```
  </TabItem>

  <TabItem value="full" label="Full">
  
  ```bash
  near contract call-function as-read-only $EVENTS_FT_CONTRACT_ID ft_balance_of json-args '{"account_id": "'$EVENTS_FT_CONTRACT_ID'"}' network-config testnet now
  ```
  </TabItem>
</Tabs>


Returns:

```bash
'1000000000000000000000000000'
```

If you query for the balance of some other account, it should return `0`.

<Tabs groupId="cli-tabs">
  <TabItem value="short" label="Short">
  
  ```bash
  near view $EVENTS_FT_CONTRACT_ID ft_balance_of '{"account_id": "benjiman.testnet"}' --networkId testnet
  ```
  </TabItem>

  <TabItem value="full" label="Full">
  
  ```bash
  near contract call-function as-read-only $EVENTS_FT_CONTRACT_ID ft_balance_of json-args '{"account_id": "benjiman.testnet"}' network-config testnet now
  ```
  </TabItem>
</Tabs>

---

## Viewing FTs in the wallet {#viewing-fts-in-wallet}

Now that your contract implements the necessary functions that the wallet uses to pickup your contract and display the FTs, you should be able to see your tokens on display in the [balances tab](https://testnet.mynearwallet.com/).

<img width="65%" src="/docs/assets/fts/filled-fts-in-wallet.png" />

🎉🎉🎉 **This is awesome! Go team!** 🎉🎉🎉 You can now see your very first fungible tokens in the wallet!

---

## Conclusion

Today you went through and created the logic for minting a total supply. You then implemented some of the core standard logic and the [events standard](https://nomicon.io/Standards/Tokens/FungibleToken/Event). You created events for [minting](#modifications-to-the-contract) FTs on initialization. You then deployed and [tested](#testing) your changes and saw your very first FTs in the wallet!

In the next tutorial, you'll look at the basics of registering accounts so that they can transfer and receive FTs.

---

:::note Versioning for this article
At the time of this writing, this example works with the following versions:

- rustc: `1.77.1`
- near-sdk-rs: `5.1.0` (with enabled `legacy` feature)
<<<<<<< HEAD
- cargo-near: `0.13.2`
- near-cli-rs: `0.11.0`
=======
- cargo-near: `0.6.1`
- near-cli-rs: `0.17.0`
>>>>>>> 449a6744
:::<|MERGE_RESOLUTION|>--- conflicted
+++ resolved
@@ -385,11 +385,7 @@
 
 - rustc: `1.77.1`
 - near-sdk-rs: `5.1.0` (with enabled `legacy` feature)
-<<<<<<< HEAD
 - cargo-near: `0.13.2`
-- near-cli-rs: `0.11.0`
-=======
 - cargo-near: `0.6.1`
 - near-cli-rs: `0.17.0`
->>>>>>> 449a6744
 :::