--- conflicted
+++ resolved
@@ -58,11 +58,8 @@
 ```bash
 ┌── src # contract's code
 │    └── lib.rs
-<<<<<<< HEAD
-=======
 ├── tests # sandbox test
 │    └── test_basics.rs
->>>>>>> 17ac938c
 ├── Cargo.toml # package manager
 ├── README.md
 └── rust-toolchain.toml
@@ -128,11 +125,7 @@
   <Language value="🦀 Rust" language="rust">
     <Github fname="lib.rs"
             url="https://github.com/near-examples/counters/blob/main/contract-rs/src/lib.rs"
-<<<<<<< HEAD
             start="5" end="39" />
-=======
-            start="22" end="47" />
->>>>>>> 17ac938c
   </Language>
 </CodeTabs>
 
