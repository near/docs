--- conflicted
+++ resolved
@@ -231,13 +231,8 @@
 ## Moving Forward
 
 A nice way to learn is by trying to expand the contract. Modify it by adding a parameter to `increment` and `decrement`,
-<<<<<<< HEAD
-so the user can choose by how much to change the value. For this, you will need to use knowledge from the [anatomy](../../2.build/2.building-smart-contracts/anatomy-of-a-contract/anatomy.md)
-and [storage](../../2.build/2.building-smart-contracts/anatomy-of-a-contract/storage.md) sections.
-=======
 so the user can choose by how much to change the value. For this, you will need to use knowledge from the [anatomy](../../2.build/2.smart-contracts/anatomy-of-a-contract/anatomy.md)
 and [storage](../../2.build/2.smart-contracts/anatomy-of-a-contract/storage.md) sections.
->>>>>>> 7508872c
 
 :::note Versioning for this article
 
