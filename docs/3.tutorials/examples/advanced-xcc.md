--- conflicted
+++ resolved
@@ -43,14 +43,11 @@
 
 ```bash
 ┌── sandbox-ts # sandbox testing
-│    ├── src
-│    │    ├── external-contracts
-│    │    │    ├── counter.wasm
-│    │    │    ├── guest-book.wasm
-│    │    │    └── hello-near.wasm
-│    │    └── main.ava.ts
-│    ├── ava.config.cjs
-│    └── package.json
+│    ├── external-contracts
+│    │    ├── counter.wasm
+│    │    ├── guest-book.wasm
+│    │    └── hello-near.wasm
+│    └── main.ava.ts
 ├── src # contract's code
 │    ├── internal
 │    │    ├── batch_actions.ts
@@ -69,25 +66,20 @@
   <TabItem value="🦀 Rust">
 
 ```bash
-┌── sandbox-ts # sandbox testing
-│    ├── src
-│    │    ├── external-contracts
-│    │    │    ├── counter.wasm
-│    │    │    ├── guest-book.wasm
-│    │    │    └── hello-near.wasm
-│    │    └── main.ava.ts
-│    ├── ava.config.cjs
-│    └── package.json
+┌── tests # sandbox testing
+│    ├── external-contracts
+│    │    ├── counter.wasm
+│    │    ├── guest-book.wasm
+│    │    └── hello-near.wasm
+│    └── main.ava.ts
 ├── src # contract's code
 │    ├── batch_actions.rs
 │    ├── lib.rs
 │    ├── multiple_contracts.rs
 │    └── similar_contracts.rs
-├── build.sh # build script
 ├── Cargo.toml # package manager
 ├── README.md
-├── rust-toolchain.toml
-└── test.sh # test script
+└── rust-toolchain.toml
 ```
 
   </TabItem>
@@ -105,20 +97,6 @@
 they **all get reverted**.
 
 <CodeTabs>
- <Language value="🌐 JavaScript" language="js">
-  <Github fname="contract.ts"
-          url="https://github.com/near-examples/cross-contract-calls/blob/main/contract-advanced-ts/src/contract.ts"
-          start="37" end="40" />
-    <Github fname="batch_actions.ts"
-          url="https://github.com/near-examples/cross-contract-calls/blob/main/contract-advanced-ts/src/internal/batch_actions.ts"
-          start="5" end="17" />
-  </Language>
-  <Language value="🦀 Rust" language="rust">
-    <Github fname="batch_actions.rs"
-            url="https://github.com/near-examples/cross-contract-calls/blob/main/contract-advanced-rs/src/batch_actions.rs"
-            start="7" end="19" />
-  </Language>
-<<<<<<< HEAD
   <Language value="🌐 JavaScript" language="js">
     <Github fname="contract.ts"
           url="https://github.com/near-examples/cross-contract-calls/blob/main/contract-advanced-ts/src/contract.ts"
@@ -127,8 +105,11 @@
           url="https://github.com/near-examples/cross-contract-calls/blob/main/contract-advanced-ts/src/internal/batch_actions.ts"
           start="5" end="17" />
   </Language>
-=======
->>>>>>> fcb2f113
+  <Language value="🦀 Rust" language="rust">
+    <Github fname="batch_actions.rs"
+            url="https://github.com/near-examples/cross-contract-calls/blob/main/contract-advanced-rs/src/batch_actions.rs"
+            start="7" end="19" />
+  </Language>
 </CodeTabs>
 
 #### Getting the Last Response
@@ -153,20 +134,6 @@
             url="https://github.com/near-examples/cross-contract-calls/blob/main/contract-advanced-rs/src/batch_actions.rs"
             start="21" end="34" />
   </Language>
-<<<<<<< HEAD
-  <Language value="🌐 JavaScript" language="js">
-    <Github fname="contract.ts"
-      url="https://github.com/near-examples/cross-contract-calls/blob/main/contract-advanced-ts/src/contract.ts"
-      start="42" end="45" />
-    <Github fname="batch_actions.ts"
-      url="https://github.com/near-examples/cross-contract-calls/blob/main/contract-advanced-ts/src/internal/batch_actions.ts"
-      start="19" end="29" />
-    <Github fname="utils.ts"
-      url="https://github.com/near-examples/cross-contract-calls/blob/main/contract-advanced-ts/src/internal/utils.ts"
-      start="3" end="20" />
-  </Language>
-=======
->>>>>>> fcb2f113
 </CodeTabs>
 
 ---
@@ -177,20 +144,6 @@
 all in parallel. If one of them fails the rest **ARE NOT REVERTED**.
 
 <CodeTabs>
-  <Language value="🌐 JavaScript" language="js">
-     <Github fname="contract.ts"
-          url="https://github.com/near-examples/cross-contract-calls/blob/main/contract-advanced-ts/src/contract.ts"
-          start="47" end="50" />
-    <Github fname="multiple_contracts.ts"
-          url="https://github.com/near-examples/cross-contract-calls/blob/main/contract-advanced-ts/src/internal/multiple_contracts.ts"
-          start="6" end="21" />
-  </Language>
-  <Language value="🦀 Rust" language="rust">
-    <Github fname="multiple_contracts.rs"
-            url="https://github.com/near-examples/cross-contract-calls/blob/main/contract-advanced-rs/src/multiple_contracts.rs"
-            start="18" end="56" />
-  </Language>
-<<<<<<< HEAD
   <Language value="🌐 JavaScript" language="js">
     <Github fname="contract.ts"
       url="https://github.com/near-examples/cross-contract-calls/blob/main/contract-advanced-ts/src/contract.ts"
@@ -199,8 +152,11 @@
       url="https://github.com/near-examples/cross-contract-calls/blob/main/contract-advanced-ts/src/internal/multiple_contracts.ts"
       start="6" end="21" />
   </Language>
-=======
->>>>>>> fcb2f113
+  <Language value="🦀 Rust" language="rust">
+    <Github fname="multiple_contracts.rs"
+            url="https://github.com/near-examples/cross-contract-calls/blob/main/contract-advanced-rs/src/multiple_contracts.rs"
+            start="18" end="56" />
+  </Language>
 </CodeTabs>
 
 #### Getting All Responses
@@ -209,23 +165,6 @@
 value returned by each call, or an error message.
 
 <CodeTabs>
-  <Language value="🌐 JavaScript" language="js">
-    <Github fname="contract.ts"
-      url="https://github.com/near-examples/cross-contract-calls/blob/main/contract-advanced-ts/src/contract.ts"
-      start="42" end="45" />
-    <Github fname="multiple_contracts.ts"
-      url="https://github.com/near-examples/cross-contract-calls/blob/main/contract-advanced-ts/src/internal/multiple_contracts.ts"
-      start="24" end="41" />
-    <Github fname="utils.ts"
-      url="https://github.com/near-examples/cross-contract-calls/blob/main/contract-advanced-ts/src/internal/utils.ts"
-      start="3" end="20" />
-  </Language>
-  <Language value="🦀 Rust" language="rust">
-    <Github fname="multiple_contracts.rs"
-            url="https://github.com/near-examples/cross-contract-calls/blob/main/contract-advanced-rs/src/multiple_contracts.rs"
-<<<<<<< HEAD
-            start="58" end="92" />
-  </Language>
   <Language value="🌐 JavaScript" language="js">
     <Github fname="contract.ts"
       url="https://github.com/near-examples/cross-contract-calls/blob/main/contract-advanced-ts/src/contract.ts"
@@ -237,10 +176,11 @@
       url="https://github.com/near-examples/cross-contract-calls/blob/main/contract-advanced-ts/src/internal/utils.ts"
       start="3" end="20" />
   </Language>
-=======
-            start="58" end="91" />
-  </Language>
->>>>>>> fcb2f113
+  <Language value="🦀 Rust" language="rust">
+    <Github fname="multiple_contracts.rs"
+            url="https://github.com/near-examples/cross-contract-calls/blob/main/contract-advanced-rs/src/multiple_contracts.rs"
+            start="58" end="92" />
+  </Language>
 </CodeTabs>
 
 ---
@@ -253,20 +193,6 @@
 In this case, we call multiple contracts that will return the same type:
 
 <CodeTabs>
-  <Language value="🌐 JavaScript" language="js">
-    <Github fname="contract.ts"
-          url="https://github.com/near-examples/cross-contract-calls/blob/main/contract-advanced-ts/src/contract.ts"
-          start="57" end="60" />
-    <Github fname="similar_contracts.ts"
-          url="https://github.com/near-examples/cross-contract-calls/blob/main/contract-advanced-ts/src/internal/similar_contratcs.ts"
-          start="6" end="35" />
-  </Language>
-  <Language value="🦀 Rust" language="rust">
-    <Github fname="similar_contracts.rs"
-            url="https://github.com/near-examples/cross-contract-calls/blob/main/contract-advanced-rs/src/similar_contracts.rs"
-<<<<<<< HEAD
-            start="7" end="30" />
-  </Language>
   <Language value="🌐 JavaScript" language="js">
     <Github fname="contract.ts"
       url="https://github.com/near-examples/cross-contract-calls/blob/main/contract-advanced-ts/src/contract.ts"
@@ -275,10 +201,11 @@
       url="https://github.com/near-examples/cross-contract-calls/blob/main/contract-advanced-ts/src/internal/similar_contracts.ts"
       start="6" end="35" />
   </Language>
-=======
-            start="18" end="31" />
-  </Language>
->>>>>>> fcb2f113
+  <Language value="🦀 Rust" language="rust">
+    <Github fname="similar_contracts.rs"
+            url="https://github.com/near-examples/cross-contract-calls/blob/main/contract-advanced-rs/src/similar_contracts.rs"
+            start="7" end="30" />
+  </Language>
 </CodeTabs>
 
 #### Getting All Responses
@@ -287,23 +214,6 @@
 results.
 
 <CodeTabs>
-  <Language value="🌐 JavaScript" language="js">
-    <Github fname="contract.ts"
-      url="https://github.com/near-examples/cross-contract-calls/blob/main/contract-advanced-ts/src/contract.ts"
-      start="42" end="45" />
-    <Github fname="similar_contracts.ts"
-      url="https://github.com/near-examples/cross-contract-calls/blob/main/contract-advanced-ts/src/internal/similar_contratcs.ts"
-      start="37" end="54" />
-    <Github fname="utils.ts"
-      url="https://github.com/near-examples/cross-contract-calls/blob/main/contract-advanced-ts/src/internal/utils.ts"
-      start="3" end="20" />
-  </Language>
-  <Language value="🦀 Rust" language="rust">
-    <Github fname="similar_contracts.rs"
-            url="https://github.com/near-examples/cross-contract-calls/blob/main/contract-advanced-rs/src/similar_contracts.rs"
-<<<<<<< HEAD
-            start="32" end="57" />
-  </Language>
   <Language value="🌐 JavaScript" language="js">
     <Github fname="contract.ts"
       url="https://github.com/near-examples/cross-contract-calls/blob/main/contract-advanced-ts/src/contract.ts"
@@ -315,9 +225,10 @@
       url="https://github.com/near-examples/cross-contract-calls/blob/main/contract-advanced-ts/src/internal/utils.ts"
       start="3" end="20" />
   </Language>
-</CodeTabs>
-=======
-            start="33" end="61" />
+  <Language value="🦀 Rust" language="rust">
+    <Github fname="similar_contracts.rs"
+            url="https://github.com/near-examples/cross-contract-calls/blob/main/contract-advanced-rs/src/similar_contracts.rs"
+            start="32" end="57" />
   </Language>
 </CodeTabs>
 
@@ -341,7 +252,7 @@
   
   ```bash
   cd contract-advanced-rs
-  ./test.sh
+  cargo test
   ```
 
   </TabItem>
@@ -380,9 +291,10 @@
 
 # Deploy the contract
 cd contract-advanced-rs
-./build.sh
-near deploy <accountId> ./target/wasm32-unknown-unknown/release/cross_contract.wasm --initFunction init --initArgs '{"hello_account":"hello.near-example.testnet","guestbook_account":"guestbook_account.near-example.testnet","counter_account":"counter_account.near-example.testnet"}'
-
+cargo near build
+
+# During deploying pass {"hello_account":"hello.near-example.testnet","guestbook_account":"guestbook_account.near-example.testnet","counter_account":"counter_account.near-example.testnet"} as init arguments
+cargo near deploy <accountId>
 ```
 
   </TabItem>
@@ -410,5 +322,4 @@
 
 :::info Note
 If the contract exceeds the execution time, additional gas must be provided. For further details [click here](/develop/contracts/environment/#gas).
-:::
->>>>>>> fcb2f113
+:::