--- conflicted
+++ resolved
@@ -25,11 +25,7 @@
   <Language value="🦀 Rust" language="rust">
     <Github fname="migrate.rs"
             url="https://github.com/near-examples/update-migrate-rust/blob/main/basic-updates/update/src/migrate.rs"
-<<<<<<< HEAD
-            start="20" end="45" />
-=======
             start="18" end="45" />
->>>>>>> 13640c1f
   </Language>
 </CodeTabs>
 
@@ -58,11 +54,7 @@
   <Language value="🦀 Rust" language="rust">
     <Github fname="versioned_msg.rs"
             url="https://github.com/near-examples/update-migrate-rust/blob/main/enum-updates/update/src/versioned_msg.rs"
-<<<<<<< HEAD
-            start="19" end="36" />
-=======
             start="18" end="36" />
->>>>>>> 13640c1f
   </Language>
 </CodeTabs>
 
