---
id: xcc
title: Cross Contract Call
---

import Tabs from '@theme/Tabs';
import TabItem from '@theme/TabItem';
import {CodeTabs, Language, Github} from "@site/src/components/codetabs"

This example performs the simplest cross-contract call possible: it calls our [Hello NEAR](hello-near.md) example to set and retrieve a greeting.
It is one of the simplest examples on making a cross-contract call, and the perfect gateway to the world of interoperative contracts.

:::info Advanced Cross-Contract Calls
Check the tutorial on how to perform cross-contract calls [in batches and in parallel](./advanced-xcc)
:::

---

## Obtaining the Cross Contract Call Example

You have two options to start the project:

1. You can use the app through `Github Codespaces`, which will open a web-based interactive environment.
2. Clone the repository locally and use it from your computer.

| Codespaces                                                                                                                                      | Clone locally                                              |
| ----------------------------------------------------------------------------------------------------------------------------------------------- | ---------------------------------------------------------- |
| [![Open in GitHub Codespaces](https://github.com/codespaces/badge.svg)](https://codespaces.new/near-examples/cross-contract-calls?quickstart=1) | 🌐 `https://github.com/near-examples/cross-contract-calls` |

---

## Structure of the Example

The smart contract is available in two flavors: Rust and JavaScript

<Tabs>

  <TabItem value="🌐 JavaScript">

```bash
┌── sandbox-ts # sandbox testing
│    ├── hello-near
│    │    └── hello-near.wasm
│    └── main.ava.ts
├── src # contract's code
│    └── contract.ts
├── package.json
├── README.md
└── tsconfig.json
```

  </TabItem>

  <TabItem value="🦀 Rust">

```bash
┌── tests # sandbox testing
│    ├── hello-near
│    │    └── hello-near.wasm
│    └── tests.rs
├── src # contract's code
│    ├── external.rs
│    └── lib.rs
├── Cargo.toml # package manager
├── README.md
└── rust-toolchain.toml
```

  </TabItem>

</Tabs>

---

## Smart Contract

### Contract
The contract exposes methods to query the greeting and change it. These methods do nothing but calling `get_greeting` and
`set_greeting` in the `hello-near` example.

<CodeTabs>
<Language value="🌐 JavaScript" language="ts">
    <Github fname="contract.ts"
            url="https://github.com/near-examples/cross-contract-calls/blob/main/contract-simple-ts/src/contract.ts"
            start="17" end="39" />
  </Language>
  <Language value="🦀 Rust" language="rust">
    <Github fname="lib.rs"
            url="https://github.com/near-examples/cross-contract-calls/blob/main/contract-simple-rs/src/lib.rs"
            start="25" end="50" />
            <Github fname="external.rs"
            url="https://github.com/near-examples/cross-contract-calls/blob/main/contract-simple-rs/src/external.rs" />
  </Language>
</CodeTabs>

### Testing the Contract

The contract readily includes a set of unit and sandbox testing to validate its functionality. To execute the tests, run the following commands:

<Tabs>
  <TabItem value="🌐 JavaScript">

```bash
cd contract-simple-ts
yarn
yarn test
```

  </TabItem>
  <TabItem value="🦀 Rust">
  
  ```bash
  cd contract-simple-rs
  cargo test
  ```

  </TabItem>

</Tabs>

:::tip
The `integration tests` use a sandbox to create NEAR users and simulate interactions with the contract.
:::

In this project in particular, the integration tests first deploy the `hello-near` contract. Then,
they test that the cross-contract call correctly sets and retrieves the message. You will find the integration tests
in `sandbox-ts/` for the JavaScript version and in `tests/` for the Rust version.

<CodeTabs>
  <Language value="🌐 JavaScript" language="rust">
    <Github fname="main.ava.ts"
            url="https://github.com/near-examples/cross-contract-calls/blob/main/contract-simple-ts/sandbox-ts/main.ava.ts"
            start="8" end="52" />
  </Language>
  <Language value="🦀 Rust" language="rust">
    <Github fname="lib.rs"
            url="https://github.com/near-examples/cross-contract-calls/blob/main/contract-simple-rs/tests/tests.rs"
            start="4" end="77" />
  </Language>
</CodeTabs>


<hr class="subsection" />

### Deploying the Contract to the NEAR network

In order to deploy the contract you will need to [create a NEAR account](/develop/contracts/quickstart#create-a-testnet-account).

<Tabs>
  <TabItem value="🌐 JavaScript">

```bash
# Optional - create an account
near create-account <accountId> --useFaucet

# Deploy the contract
cd contract-simple-ts
yarn build
near deploy <accountId> ./build/cross_contract.wasm init --initFunction init --initArgs '{"hello_account":"hello.near-example.testnet"}'
```

  </TabItem>
  <TabItem value="🦀 Rust">

```bash
# Optional - create an account
near create-account <accountId> --useFaucet

# Deploy the contract
cd contract-simple-rs

cargo near build

# During deploying pass {"hello_account":"hello.near-example.testnet"} as init arguments
cargo near deploy <accountId>
```
  </TabItem>
</Tabs>

<hr class="subsection" />

### CLI: Interacting with the Contract

To interact with the contract through the console, you can use the following commands:

```bash
# Get message from the hello-near contract
# Replace <accountId> with your account ID
near call <accountId> query_greeting --accountId <accountId>

# Set a new message for the hello-near contract
# Replace <accountId> with your account ID
near call <accountId> change_greeting '{"new_greeting":"XCC Hi"}' --accountId <accountId>
```

---

## Moving Forward

A nice way to learn is by trying to expand a contract. Modify the cross contract example to use the [guest-book](guest-book.md)
<<<<<<< HEAD
contract!. In this way, you can try to make a cross-contract call that attaches money. Remember to correctly [handle the callback](../../2.build/2.building-smart-contracts/anatomy-of-a-contract/crosscontract.md#callback-method),
=======
contract!. In this way, you can try to make a cross-contract call that attaches money. Remember to correctly [handle the callback](../../2.build/2.smart-contracts/anatomy-of-a-contract/crosscontract.md#callback-method),
>>>>>>> 7508872c
and to return the money to the user in case of error.

### Advanced Cross Contract Calls

Your contract can perform multiple cross-contract calls in simultaneous, creating promises that execute in parallel, or as a batch transaction. Check the [advanced cross contract calls
tutorial](./advanced-xcc) to learn more.

:::note Versioning for this article

At the time of this writing, this example works with the following versions:

- near-cli: `4.0.13`
- node: `18.19.1`
- rustc: `1.77.0`

:::<|MERGE_RESOLUTION|>--- conflicted
+++ resolved
@@ -198,11 +198,7 @@
 ## Moving Forward
 
 A nice way to learn is by trying to expand a contract. Modify the cross contract example to use the [guest-book](guest-book.md)
-<<<<<<< HEAD
-contract!. In this way, you can try to make a cross-contract call that attaches money. Remember to correctly [handle the callback](../../2.build/2.building-smart-contracts/anatomy-of-a-contract/crosscontract.md#callback-method),
-=======
 contract!. In this way, you can try to make a cross-contract call that attaches money. Remember to correctly [handle the callback](../../2.build/2.smart-contracts/anatomy-of-a-contract/crosscontract.md#callback-method),
->>>>>>> 7508872c
 and to return the money to the user in case of error.
 
 ### Advanced Cross Contract Calls
