--- conflicted
+++ resolved
@@ -13,125 +13,6 @@
 All the examples are using a `Wallet` object, which comes from our [basic template](https://github.com/near-examples/hello-near-js/blob/master/frontend/near-wallet.js)
 :::
 
-<<<<<<< HEAD
-=======
----
-
-## Mint a NFT
-
-<Tabs>
-<TabItem value="NFT Primitive" label="NFT Primitive" default>
-
-```js
-import { Wallet } from './near-wallet';
-
-const CONTRACT_ADDRESS = "nft.primitives.near";
-const wallet = new Wallet({ createAccessKeyFor: CONTRACT_ADDRESS });
- 
-await wallet.callMethod({
-  method: 'nft_mint',
-  args: {
-    token_id: "1",
-    receiver_id: "bob.near", 
-    token_metadata: {
-      title: "NFT Primitive Token",
-      description: "Awesome NFT Primitive Token",
-      media: "string", // URL to associated media, preferably to decentralized, content-addressed storage
-    }
-  },
-  contractId: CONTRACT_ADDRESS
-});
-```
-
-</TabItem>
-
-<TabItem value="Paras" label="Paras">
-
-```js
-import { Wallet } from './near-wallet';
-
-const CONTRACT_ADDRESS = "x.paras.near";
-const wallet = new Wallet({ createAccessKeyFor: CONTRACT_ADDRESS });
- 
-await wallet.callMethod({
-  method: 'nft_mint',
-  args: {
-    token_series_id: "490641",
-    receiver_id: "bob.near",
-  },
-  contractId: CONTRACT_ADDRESS
-});
-```
-
-:::note
-In order to use `nft_mint` method of the `x.paras.near` contract you have to be a creator of a particular token series.
-:::
-
-</TabItem>
-
-<TabItem value="Mintbase" label="Mintbase">
-
-By using [`near-api-js`](https://docs.near.org/tools/near-api-js/quick-reference)
-
-```js
-import { Wallet } from './near-wallet';
-
-const CONTRACT_ADDRESS = "thomasettorreiv.mintbase1.near";
-const wallet = new Wallet({ createAccessKeyFor: CONTRACT_ADDRESS });
- 
-await wallet.callMethod({
-  method: 'nft_batch_mint',
-  args: {
-    num_to_mint: 1,
-    owner_id: "bob.near",
-    metadata: {},
-  },
-  contractId: CONTRACT_ADDRESS,
-  deposit: 1
-});
-```
-
-:::note
-In order to use `nft_batch_mint` method of Mintbase store contract your account have to be a in the contract minters list.
-:::
-
-By using [`Mintbase JS`](https://docs.mintbase.xyz/dev/mintbase-sdk-ref/sdk/mint)
-
-```js
-import { useState } from 'react';
-import { useWallet } from '@mintbase-js/react';
-import { execute, mint, MintArgs } from '@mintbase-js/sdk';
-
-
-export const MintComponent = ({ media, reference, contractAddress, owner }: MintArgs): JSX.Element => {
-
-  const { selector } = useWallet();
-
-  const handleMint = async (): Promise<void> => {
-
-    const wallet = await selector.wallet();
-
-    await execute(
-      mint({ contractAddress: contractAddress, metadata: { media, reference }, ownerId: owner })
-    );
-
-  }
-
-  return (
-    <div>
-      <button onClick={handleMint}>
-        Mint
-      </button>
-    </div>
-  );
-};
-```
-
-</TabItem>
-
-</Tabs>
-
->>>>>>> 30243e39
 ---
 
 ## Get token metadata
@@ -197,49 +78,6 @@
 "3479615037675962643842"
 ```
 
-
-<<<<<<< HEAD
-=======
-By using [`Mintbase JS`](https://docs.mintbase.xyz/dev/mintbase-sdk-ref/sdk/buy)
-
-```js
-import { useState } from 'react';
-import { useWallet } from '@mintbase-js/react';
-import { execute, burn, BuyArgs } from '@mintbase-js/sdk';
-
-
-export const BuyComponent = ({ contractAddress, price, tokenId, affiliateAccount, marketId }:BuyArgs): JSX.Element => {
-
-  const { selector } = useWallet();
-
-  const handleBuy = async (): Promise<void> => {
-
-    const wallet = await selector.wallet();
-
-    const buyArgs = {contractAddress: contractAddress, tokenId: tokenId, affiliateAccount: affiliateAccount , marketId:marketId, price:price }
-
-    await execute(
-      {wallet},
-      buy(buyArgs)
-    );
-
-  }
-
-  return (
-    <div>
-      <button onClick={handleBuy}>
-        Burn provided token array from {contractAddress}
-      </button>
-    </div>
-  );
-};
-```
-
-</TabItem>
-
-</Tabs>
-
->>>>>>> 30243e39
 ---
 
 ## Send tokens
@@ -263,18 +101,11 @@
 });
 ```
 
-<<<<<<< HEAD
 <hr class="subsection" />
-=======
-**Example response:**
->>>>>>> 30243e39
 
 ### Register user
 
-<<<<<<< HEAD
 In order to transfer FTs to another account receiver account have to be registered in the token contract and make storage deposit. User can register their account or another account can do it for them.
-=======
->>>>>>> 30243e39
 
 How to check storage balance:
 
@@ -314,15 +145,10 @@
 });
 ```
 
-<<<<<<< HEAD
 If you need to register your own account just pass `{}` as arguments to call.
 
 <details>
 <summary>Example response</summary>
-<p>
-=======
-**Example response:**
->>>>>>> 30243e39
 
 ```json
 {
@@ -331,6 +157,7 @@
 }
 ```
 
+</details>
 
 ---
 
@@ -351,70 +178,9 @@
 await wallet.callMethod({
   method: 'ft_transfer_call',
   args: {
-<<<<<<< HEAD
     receiver_id: "v2.ref-finance.near",
     amount: "100000000000000000",
     msg: "",
-=======
-    token_id: "17960"
-  }
-});
-```
-
-**Example response:**
-
-```json
-{
-  "token_id": "17960",
-  "owner_id": "876f40299dd919f39252863e2136c4e1922cd5f78759215474cbc8f1fc361e14",
-  "approved_account_ids": {},
-  "metadata": {
-    "title": null,
-    "description": null,
-    "media": null,
-    "media_hash": null,
-    "copies": 1,
-    "issued_at": null,
-    "expires_at": null,
-    "starts_at": null,
-    "updated_at": null,
-    "extra": null,
-    "reference": "F-30s_uQ3ZdAHZClY4DYatDPapaIRNLju41RxfMXC24",
-    "reference_hash": null
-  },
-  "royalty": {
-    "split_between": {
-      "seventhage.near": {
-        "numerator": 10000
-      }
-    },
-    "percentage": {
-      "numerator": 100
-    }
-  },
-  "split_owners": null,
-  "minter": "anthropocene.seventhage.near",
-  "loan": null,
-  "composeable_stats": { "local_depth": 0, "cross_contract_children": 0 },
-  "origin_key": null
-}
-```
-
-
-:::note
-When someone creates a NFT on Mintbase they need to deploy their own NFT contract using Mintbase factory. Those smart contract are subaccounts of mintbase1.near, e.g. `anthropocene.mintbase1.near`.
-:::
-
-By calling a Mintbase GraphQL API method
-
-```js
-const tokenData = fetch("https://graph.mintbase.xyz", {
-  method: "POST",
-  headers: {
-    "mb-api-key": "anon",
-    "Content-Type": "application/json",
-    "x-hasura-role": "anonymous",
->>>>>>> 30243e39
   },
   contractId: TOKEN_CONTRACT_ADDRESS,
   gas: 300000000000000,
@@ -431,30 +197,11 @@
 
 How it works:
 
-<<<<<<< HEAD
 1. You call ft_transfer_call in the FT contract passing: the receiver, a message, and the amount.
 2. The FT contract transfers the amount to the receiver.
 3. The FT contract calls receiver.ft_on_transfer(sender, msg, amount)
 4. The FT contract handles errors in the ft_resolve_transfer callback.
 5. The FT contract returns you how much of the attached amount was actually used.
-=======
-By using [`Mintbase JS`](https://docs.mintbase.xyz/dev/mintbase-sdk-ref/data/api/tokenbyid)
-
-```js
-import { tokenById } from  '@mintbase-js/data'
-
-const { data, error } = await tokenById( '1','rub3n.testnet');
-
-if (error) {console.log('error', error)}
-
-
-console.log(data.tokenData[0]) // => token metadata
-```
-
-</TabItem>
-
-</Tabs>
->>>>>>> 30243e39
 
 ---
 
@@ -494,85 +241,9 @@
 });
 ```
 
-<<<<<<< HEAD
 <details>
 <summary>Example response</summary>
 <p>
-=======
-By using [`Mintbase JS`](https://docs.mintbase.xyz/dev/mintbase-sdk-ref/sdk/transfer)
-
-```js
-import { useState } from 'react';
-import { useWallet } from '@mintbase-js/react';
-import { execute, transfer, TransferArgs } from '@mintbase-js/sdk';
-
-const TransferComponent = ({ tokenId, contractAddress }: TransferArgs): JSX.Element => {
-  const { selector, activeAccountId } = useWallet();
-
-  const handleTransfer = async (): Promise<void> => {
-    const wallet = await selector.wallet();
-
-    const transferArgs: TransferArgs = {
-        contractAddress: contractAddress,
-        transfers: [{
-          receiverId: 'mb_carol.testnet',
-          tokenId: token.tokenId,
-        }],
-      }
-
-    await execute(
-      { wallet },
-      transfer(transferArgs),
-    );
-  };
-
-  return (
-    <div>
-      <button onClick={handleTransfer}>
-        Transfer {tokenId} of {contractAddress} from {activeAccountId} to Carol
-      </button>
-    </div>
-  );
-}
-```
-
-</TabItem>
-
-</Tabs>
-
----
-
-## List a NFT for sale
-
-Basic NFT contracts following [the NEP-171 and NEP-177 standards](https://nomicon.io/Standards/Tokens/NonFungibleToken) do not implement marketplace functionality.
-
-For this purpose, there are ecosystem apps such as [Paras](https://paras.id/) or [Mintbase](https://www.mintbase.xyz/), that use dedicated marketplace contracts.
-
-In order to put a NFT for a sale on a marketplace you need to do two actions: 
-
-1. Cover data storage costs in the marketplace contract. 
-2. Approve the marketplace to sell the NFT in your NFT contract.
-
-<Tabs>
-
-<TabItem value="Paras" label="Paras">
-
-```js
-import { Wallet } from './near-wallet';
-
-const CONTRACT_ADDRESS = "marketplace.paras.near";
-const wallet = new Wallet({ createAccessKeyFor: CONTRACT_ADDRESS });
- 
-await wallet.callMethod({
-  method: 'storage_deposit',
-  args: {
-    receiver_id: "bob.near"
-  },
-  contractId: CONTRACT_ADDRESS,
-  gas: 300000000000000, // attached GAS (optional)
-  deposit: 9390000000000000000 // attached deposit in yoctoNEAR (optional)
-});
->>>>>>> 30243e39
 
 ```json
 '2234830000000000000000000'
@@ -595,10 +266,4 @@
 
 Contract of your token will have an address which looks like `<your_token_symbol>.tkn.near` (in the case above `test.tkn.near`).
 
-<<<<<<< HEAD
-After creating a token you can [send it](#send-tokens) to anyone.
-=======
-</TabItem>
-
-</Tabs>
->>>>>>> 30243e39
+After creating a token you can [send it](#send-tokens) to anyone.