--- conflicted
+++ resolved
@@ -19,8 +19,6 @@
 
 This snippet will enable your users to query FT metadata.
 
-<<<<<<< HEAD
-=======
 ```js
 import { Wallet } from './near-wallet';
 
@@ -34,7 +32,9 @@
 });
 ```
 
-**Example response:**
+<details>
+<summary>Example response</summary>
+<p>
 
 ```json
 {
@@ -48,6 +48,8 @@
 }
 ```
 
+</p>
+</details>
 
 ---
 
@@ -59,79 +61,44 @@
 Remember about fungible token precision. You may need this value to show a response of balance requests in an understandable-to-user way in your app. How to get precision value (decimals) you may find [above](#get-token-metadata).
 :::
 
->>>>>>> 0a80b499
-```js
-import { Wallet } from './near-wallet';
-
-const TOKEN_CONTRACT_ADDRESS = "token.v2.ref-finance.near";
-const wallet = new Wallet({ createAccessKeyFor: TOKEN_CONTRACT_ADDRESS });
- 
-await wallet.viewMethod({
-<<<<<<< HEAD
-  method: 'ft_metadata',
-  args: {},
-=======
-  method: 'ft_balance_of',
-  args: {
-    account_id: 'bob.near'
-  },
->>>>>>> 0a80b499
-  contractId: TOKEN_CONTRACT_ADDRESS
-});
-```
-
-**Example response:**
-
-```json
-<<<<<<< HEAD
-{
-  "spec": "ft-1.0.0",
-  "name": "Ref Finance Token",
-  "symbol": "REF",
-  "icon": "data:image/svg+xml,%3Csvg xmlns='http://www.w3.org/2000/svg' viewBox='16 24 248 248' style='background: %23000'%3E%3Cpath d='M164,164v52h52Zm-45-45,20.4,20.4,20.6-20.6V81H119Zm0,18.39V216h41V137.19l-20.6,20.6ZM166.5,81H164v33.81l26.16-26.17A40.29,40.29,0,0,0,166.5,81ZM72,153.19V216h43V133.4l-11.6-11.61Zm0-18.38,31.4-31.4L115,115V81H72ZM207,121.5h0a40.29,40.29,0,0,0-7.64-23.66L164,133.19V162h2.5A40.5,40.5,0,0,0,207,121.5Z' fill='%23fff'/%3E%3Cpath d='M189 72l27 27V72h-27z' fill='%2300c08b'/%3E%3C/svg%3E%0A",
-  "reference": null,
-  "reference_hash": null,
-  "decimals": 18
-}
-```
-
-</p>
-</details>
-
----
-
-## Check token balance
-
-This snippet will enable your users to get their FT balance.
-
-:::info
-Remember about fungible token precision. You may need this value to show a response of balance requests in an understandable-to-user way in your app. How to get precision value (decimals) you may find [above](#get-token-metadata).
-:::
-=======
-"3479615037675962643842"
-```
-
----
-
-## Send tokens
-
-This snippet will enable your users to transfer their FT tokens.
->>>>>>> 0a80b499
-
-```js
-import { Wallet } from './near-wallet';
-
-const TOKEN_CONTRACT_ADDRESS = "token.v2.ref-finance.near";
-const wallet = new Wallet({ createAccessKeyFor: TOKEN_CONTRACT_ADDRESS });
- 
-<<<<<<< HEAD
+```js
+import { Wallet } from './near-wallet';
+
+const TOKEN_CONTRACT_ADDRESS = "token.v2.ref-finance.near";
+const wallet = new Wallet({ createAccessKeyFor: TOKEN_CONTRACT_ADDRESS });
+ 
 await wallet.viewMethod({
   method: 'ft_balance_of',
   args: {
     account_id: 'bob.near'
   },
   contractId: TOKEN_CONTRACT_ADDRESS
-=======
+});
+```
+
+<details>
+<summary>Example response</summary>
+<p>
+
+```json
+"3479615037675962643842"
+```
+
+</p>
+</details>
+
+---
+
+## Send tokens
+
+This snippet will enable your users to transfer their FT tokens.
+
+```js
+import { Wallet } from './near-wallet';
+
+const TOKEN_CONTRACT_ADDRESS = "token.v2.ref-finance.near";
+const wallet = new Wallet({ createAccessKeyFor: TOKEN_CONTRACT_ADDRESS });
+ 
 await wallet.callMethod({
   method: 'ft_transfer',
   args: {
@@ -140,43 +107,6 @@
   },
   contractId: TOKEN_CONTRACT_ADDRESS,
   deposit: 1
->>>>>>> 0a80b499
-});
-```
-
-<hr class="subsection" />
-
-<<<<<<< HEAD
-```json
-"3479615037675962643842"
-```
-=======
-### Register user
->>>>>>> 0a80b499
-
-In order to transfer FTs to another account receiver account have to be registered in the token contract and make storage deposit. User can register their account or another account can do it for them.
-
-<<<<<<< HEAD
----
-
-## Send tokens
-
-This snippet will enable your users to transfer their FT tokens.
-
-```js
-import { Wallet } from './near-wallet';
-
-const TOKEN_CONTRACT_ADDRESS = "token.v2.ref-finance.near";
-const wallet = new Wallet({ createAccessKeyFor: TOKEN_CONTRACT_ADDRESS });
- 
-await wallet.callMethod({
-  method: 'ft_transfer',
-  args: {
-    receiver_id: 'alice.near',
-    amount: '100000000000000000',
-  },
-  contractId: TOKEN_CONTRACT_ADDRESS,
-  deposit: 1
 });
 ```
 
@@ -198,9 +128,7 @@
 });
 ```
 
-<details>
-<summary>Example response</summary>
-<p>
+**Example response:**
 
 It returns `null` if account is not registered.
 
@@ -211,8 +139,6 @@
 }
 ```
 
-</p>
-</details>
 
 How to register another account:
 
@@ -227,22 +153,12 @@
   deposit: 1250000000000000000000
 });
 ```
-=======
-How to check storage balance:
-
-```js
-const balance = await wallet.viewMethod({
-  method: 'storage_balance_of',
-  args: {
-    account_id: 'alice.near'
-  },
-  contractId: TOKEN_CONTRACT_ADDRESS
-});
-```
-
-**Example response:**
-
-It returns `null` if account is not registered.
+
+If you need to register your own account just pass `{}` as arguments to call.
+
+<details>
+<summary>Example response</summary>
+<p>
 
 ```json
 {
@@ -251,36 +167,7 @@
 }
 ```
 
-
-How to register another account:
-
-```js
-const newAliceStorageBalance = await wallet.callMethod({
-  method: 'storage_deposit',
-  args: {
-    receiver_id: 'alice.near',
-    amount: '100000000000000000',
-  },
-  contractId: TOKEN_CONTRACT_ADDRESS,
-  deposit: 1250000000000000000000
-});
-```
-
-If you need to register your own account just pass `{}` as arguments to call.
->>>>>>> 0a80b499
-
-If you need to register your own account just pass `{}` as arguments to call.
-
-<details>
-<summary>Example response</summary>
-
-```json
-{
-  "available": "0",
-  "total": "1250000000000000000000"
-}
-```
-
+</p>
 </details>
 
 ---
@@ -312,17 +199,16 @@
 });
 ```
 
-**Example response:**
+<details>
+<summary>Example response</summary>
+<p>
 
 ```json
 '100000000000000000'
 ```
 
-<<<<<<< HEAD
-</p>
-</details>
-=======
->>>>>>> 0a80b499
+</p>
+</details>
 
 How it works:
 
