---
id: near-cli
title: NEAR CLI
hide_table_of_contents: false
---

import Tabs from '@theme/Tabs';
import TabItem from '@theme/TabItem';

<<<<<<< HEAD
This section shows how to interact with an NFT contract from your shell using [`near-cli`](../../../4.tools/cli.md).

=======
>>>>>>> 1b719ae7
---

## Mint a NFT

<Tabs>
<TabItem value="NFT Primitive" label="NFT Primitive" default>

```bash
near call nft.primitives.near nft_mint, '{"token_id": "1", "receiver_id": "bob.near", "token_metadata": {"title": "NFT Primitive Token", "description": "Awesome NFT Primitive Token", "media": "string"}}' --accountId bob.near
```

</TabItem>

<TabItem value="Paras" label="Paras">

```bash
near call x.paras.near nft_mint '{"token_series_id": "490641", "receiver_id": "bob.near"}' --accountId bob.near
```

:::note
In order to use `nft_mint` method of the `x.paras.near` contract you have to be a creator of a particular token series.
:::

</TabItem>

<TabItem value="Mintbase" label="Mintbase">

```bash
near call thomasettorreiv.mintbase1.near nft_batch_mint '{"num_to_mint": 1, "owner_id": "bob.near", "metadata": {}}' --accountId bob.near --deposit 0.000000000000000000000001
```

:::note
In order to use `nft_batch_mint` method of Mintbase store contract your account have to be a in the contract minters list.
:::

</TabItem>
</Tabs>

---

## Buy a NFT

<Tabs>
<TabItem value="Paras" label="Paras" default>

```bash
near call x.paras.near buy '{"token_series_id": "299102", "receiver_id": "bob.near"}' --accountId bob.near --deposit 0.20574
```

<details>
<summary>Example response</summary>
<p>

```json
"299102:1"
```

</p>
</details>

</TabItem>

<TabItem value="Mintbase" label="Mintbase">

```bash
near call simple.market.mintbase1.near buy '{"nft_contract_id": "rubennnnnnnn.mintbase1.near", "token_id": "38"}' --accountId bob.near --deposit 0.001
```

<details>
<summary>Example response</summary>
<p>

```json
{
  "payout": {
    "rub3n.near": "889200000000000000000",
    "rubenm4rcus.near": "85800000000000000000"
  }
}
```

</p>
</details>

</TabItem>
</Tabs>

---

## Query NFT data

<Tabs>
<TabItem value="NFT Primitive" label="NFT Primitive" default>

By calling smart contract method

```bash
near view nft.primitives.near nft_token '{"token_id": "1"}'
```

<details>
<summary>Example response</summary>
<p>

```json
{
  "token_id": "1",
  "owner_id": "bob.near",
  "metadata": {
    "title": "string", // ex. "Arch Nemesis: Mail Carrier" or "Parcel #5055"
    "description": "string", // free-form description
    "media": "string", // URL to associated media, preferably to decentralized, content-addressed storage
    "media_hash": "string", // Base64-encoded sha256 hash of content referenced by the `media` field. Required if `media` is included.
    "copies": 1, // number of copies of this set of metadata in existence when token was minted.
    "issued_at": 1642053411068358156, // When token was issued or minted, Unix epoch in milliseconds
    "expires_at": 1642053411168358156, // When token expires, Unix epoch in milliseconds
    "starts_at": 1642053411068358156, // When token starts being valid, Unix epoch in milliseconds
    "updated_at": 1642053411068358156, // When token was last updated, Unix epoch in milliseconds
    "extra": "string", // anything extra the NFT wants to store on-chain. Can be stringified JSON.
    "reference": "string", // URL to an off-chain JSON file with more info.
    "reference_hash": "string" // Base64-encoded sha256 hash of JSON from reference field. Required if `reference` is included.
  }
}
```

</p>
</details>

</TabItem>

<TabItem value="Paras" label="Paras">

By calling a Paras smart contract method

```bash
near view x.paras.near nft_token '{"token_id": "84686:1154"}'
```

<details>
<summary>Example response</summary>
<p>

```json
{
  "token_id": "84686:1154",
  "owner_id": "bob.near",
  "metadata": {
    "title": "Tokenfox Silver Coin #1154",
    "description": null,
    "media": "bafkreihpapfu7rzsmejjgl2twllge6pbrfmqaahj2wkz6nq55c6trhhtrq",
    "media_hash": null,
    "copies": 4063,
    "issued_at": "1642053411068358156",
    "expires_at": null,
    "starts_at": null,
    "updated_at": null,
    "extra": null,
    "reference": "bafkreib6uj5kxbadfvf6qes5flema7jx6u5dj5zyqcneaoyqqzlm6kpu5a",
    "reference_hash": null
  },
  "approved_account_ids": {}
}
```

</p>
</details>

</TabItem>

<TabItem value="Mintbase" label="Mintbase">

By calling a Mintbase smart contract method

```bash
near view anthropocene.mintbase1.near nft_token '{"token_id": "17960"}'
```

<details>
<summary>Example response</summary>
<p>

```json
{
  "token_id": "17960",
  "owner_id": "876f40299dd919f39252863e2136c4e1922cd5f78759215474cbc8f1fc361e14",
  "approved_account_ids": {},
  "metadata": {
    "title": null,
    "description": null,
    "media": null,
    "media_hash": null,
    "copies": 1,
    "issued_at": null,
    "expires_at": null,
    "starts_at": null,
    "updated_at": null,
    "extra": null,
    "reference": "F-30s_uQ3ZdAHZClY4DYatDPapaIRNLju41RxfMXC24",
    "reference_hash": null
  },
  "royalty": {
    "split_between": {
      "seventhage.near": {
        "numerator": 10000
      }
    },
    "percentage": {
      "numerator": 100
    }
  },
  "split_owners": null,
  "minter": "anthropocene.seventhage.near",
  "loan": null,
  "composeable_stats": { "local_depth": 0, "cross_contract_children": 0 },
  "origin_key": null
}
```

</p>
</details>

:::note
When someone creates a NFT on Mintbase they need to deploy their own NFT contract using Mintbase factory. Those smart contract are subaccounts of mintbase1.near, e.g. `anthropocene.mintbase1.near`.
:::

</TabItem>
</Tabs>

---

## Transfer a NFT

<Tabs>
<TabItem value="NFT Primitive" label="NFT Primitive" default>

```bash
near call nft.primitives.near nft_transfer '{"token_id": "1", "receiver_id": "bob.near"}' --accountId bob.near --deposit 0.000000000000000000000001
```

</TabItem>

<TabItem value="Paras" label="Paras">

```bash
near call x.paras.near nft_transfer '{"token_id": "490641", "receiver_id": "bob.near"}' --accountId bob.near --deposit 0.000000000000000000000001
```

</TabItem>

<TabItem value="Mintbase" label="Mintbase">

```bash
near call thomasettorreiv.mintbase1.near nft_transfer '{"token_id": "490641" "receiver_id": "bob.near"}' --accountId bob.near --deposit 0.000000000000000000000001
```

</TabItem>
</Tabs>

---

## List a NFT up for a sale

Usually, a basic NFT contract following [the NEP-171 and NEP-177 standards](https://nomicon.io/Standards/Tokens/NonFungibleToken) doesn't implement marketplace functionality such as listing NFT up for a sale. For this purpose, there are special marketplaces in the ecosystem, like [Paras](https://paras.id/) or [Mintbase](https://www.mintbase.xyz/). They use dedicated marketplace contracts (e.g., `marketplace.paras.near` or `simple.market.mintbase1.near`).

<Tabs>

<TabItem value="Paras" label="Paras">

In order to put a NFT for a sale on Paras you need to do two actions: cover data storage costs in `marketplace.paras.near` contract (by calling the `storage_deposit` method) and add a marketplace contract address as approved one in your NFT contract (by calling the `nft_approve` method).

There is an example how to do it:

```bash
near call marketplace.paras.near storage_deposit '{"receiver_id": "bob.near"}' --accountId bob.near --deposit 0.00939

near call nft.primitives.near nft_approve '{"token_id": "1e95238d266e5497d735eb30", "account_id": "marketplace.paras.near", "msg": {"price": "200000000000000000000000", "market_type": "sale", "ft_token_id": "near"}}' --accountId bob.near
```

Method `nft_approve` of a NFT contract also calls the `nft_on_approve` method in `marketplace.paras.near` as a callback.

</TabItem>

<TabItem value="Mintbase" label="Mintbase">

In order to put a NFT for a sale on Mintbase you need to do two actions: cover data storage costs in `simple.market.mintbase1.near` contract (by calling the `deposit_storage` method) and add a marketplace contract address as approved one in your NFT contract (by calling the `nft_approve` method).

There is an example how to do it:

```bash
near call simple.market.mintbase1.near deposit_storage '{"autotransfer": "true"}' --accountId bob.near --deposit 0.00939

near call nft.primitives.near nft_approve '{"token_id": "3c46b76cbd48e65f2fc88473", "account_id": "simple.market.mintbase1.near", "msg": {"price": "200000000000000000000000"}}' --accountId bob.near
```

Method `nft_approve` of a NFT contract also calls the `nft_on_approve` method in `simple.market.mintbase1.near` as a callback.

</TabItem>
</Tabs>

:::info
More examples of how to mint NFT, query metadata, attach NFTs to a contract call using `near-cli` you can [read here](/develop/relevant-contracts/nft).
:::<|MERGE_RESOLUTION|>--- conflicted
+++ resolved
@@ -7,11 +7,8 @@
 import Tabs from '@theme/Tabs';
 import TabItem from '@theme/TabItem';
 
-<<<<<<< HEAD
 This section shows how to interact with an NFT contract from your shell using [`near-cli`](../../../4.tools/cli.md).
 
-=======
->>>>>>> 1b719ae7
 ---
 
 ## Mint a NFT
