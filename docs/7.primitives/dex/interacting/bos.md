---
id: bos
title: NEAR Component
hide_table_of_contents: false
---

import Tabs from '@theme/Tabs';
import TabItem from '@theme/TabItem';

This section describes how to interact with DEX directly from a [NEAR Component](../../../bos/components.md)

---

## Get token price

Here is how to obtain the price for different tokens in US dollars from different exchanges.

<Tabs>

<TabItem value="Ref Finance API" label="Ref Finance API">

```js
const tokenContract = "token.v2.ref-finance.near";
const tokenPrice = fetch(
  "https://indexer.ref.finance/get-token-price?token_id=token.v2.ref-finance.near"
).body;
```

<details>
<summary>Example response</summary>
<p>

```json
{
  "token_contract_id": "token.v2.ref-finance.near",
  "price": "0.05732698"
}
```

</p>
</details>

:::tip
Ref Finance has a method to [get all token prices at once](https://indexer.ref.finance/list-token-price).
:::

</TabItem>

</Tabs>

---

<<<<<<< HEAD
=======
## List of token prices from Ref Finance

```bash
curl -k -L -s --compressed \
  https://indexer.ref.finance/list-token-price
```

<details>
<summary>Example response: </summary>
<p>

```json
{
  "wrap.near": {
    "price": "1.011",
    "decimal": 24,
    "symbol": "near"
  },
  "a0b86991c6218b36c1d19d4a2e9eb0ce3606eb48.factory.bridge.near": {
    "price": "1.0",
    "decimal": 6,
    "symbol": "nUSDC"
  },
  ...
}
```

</p>
</details>

---

>>>>>>> 1c984420
## Swap tokens

This snippet will enable your users to swap FTs.

<Tabs>

<TabItem value="Ref Finance" label="Ref Finance">

```js
const ammContract = "v2.ref-finance.near";
const result = Near.call(
  ammContract,
  "swap",
  {
    actions: [
      {
        pool_id: 79,
        token_in: "token.v2.ref-finance.near",
        token_out: "wrap.near",
        amount_in: "100000000000000000",
        min_amount_out: "1",
      },
    ],
  },
  300000000000000,
  1
);
```

<details>
<summary>Example response</summary>
<p>

```json
"5019606679394603179450"
```

</p>
</details>

:::warning
Before initiating any actions related with swapping tokens you must have to check that a wallet has a sufficient storage deposit on a token's smart contract. Otherwise, tokens may be stucked in the contract's "owner" account and you will need to solve this issue via Ref Finance support. [link to ref docs](missing-link).
:::



:::info
In order to make swap you need to have enough tokens in deposit on Ref Finance.

Query your deposit balances on Ref Finance

```js
const ammContract = "v2.ref-finance.near";
const depositBalances = Near.view(
  ammContract,
  "get_deposits",
  {
    account_id: "bob.near"
  }
);
```

<details>
<summary>Example response</summary>
<p>

```json
{
  "token.v2.ref-finance.near": "0",
  "wrap.near": "0"
}
```

</p>
</details>

How to [deposit funds](#attaching-fts-to-a-call--already-exist-here)

:::

</TabItem>

</Tabs>

---

## Ref SDK

[Ref Finance](https://www.ref.finance/) provides a SDK with the main functions: swapping tokens, getting tokens metadata, fetching pools details, getting swap estimates.

:::info
[Detailed Ref SDK documentation](https://guide.ref.finance/developers-1/ref-sdk)
:::


---

## BOS Component

<<<<<<< HEAD
Ref finance offers a widget [ready to be forked](https://near.org/near/widget/ComponentDetailsPage?src=weige.near/widget/ref-swap).

<iframe src="https://near.social/embed/weige.near/widget/ref-swap" width="600" height="800" />
=======
:::note
Before the bridging a token it needs to deploy that token on NEAR. You can do it by [Rainbow Bridge a tool](https://rainbowbridge.app/deploy).
:::
>>>>>>> 1c984420
<|MERGE_RESOLUTION|>--- conflicted
+++ resolved
@@ -50,41 +50,6 @@
 
 ---
 
-<<<<<<< HEAD
-=======
-## List of token prices from Ref Finance
-
-```bash
-curl -k -L -s --compressed \
-  https://indexer.ref.finance/list-token-price
-```
-
-<details>
-<summary>Example response: </summary>
-<p>
-
-```json
-{
-  "wrap.near": {
-    "price": "1.011",
-    "decimal": 24,
-    "symbol": "near"
-  },
-  "a0b86991c6218b36c1d19d4a2e9eb0ce3606eb48.factory.bridge.near": {
-    "price": "1.0",
-    "decimal": 6,
-    "symbol": "nUSDC"
-  },
-  ...
-}
-```
-
-</p>
-</details>
-
----
-
->>>>>>> 1c984420
 ## Swap tokens
 
 This snippet will enable your users to swap FTs.
@@ -184,12 +149,6 @@
 
 ## BOS Component
 
-<<<<<<< HEAD
 Ref finance offers a widget [ready to be forked](https://near.org/near/widget/ComponentDetailsPage?src=weige.near/widget/ref-swap).
 
-<iframe src="https://near.social/embed/weige.near/widget/ref-swap" width="600" height="800" />
-=======
-:::note
-Before the bridging a token it needs to deploy that token on NEAR. You can do it by [Rainbow Bridge a tool](https://rainbowbridge.app/deploy).
-:::
->>>>>>> 1c984420
+<iframe src="https://near.social/embed/weige.near/widget/ref-swap" width="600" height="800" />