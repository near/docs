--- conflicted
+++ resolved
@@ -56,15 +56,6 @@
 
 This snippet will enable your users to swap FTs.
 
-<<<<<<< HEAD
-We will use [Ref Finance](https://app.ref.finance/) as an AMM contract in this section.
-
-:::warning
-Before initiating any actions related with swapping tokens you must have to check that a wallet has a sufficient storage deposit on a token's smart contract. Otherwise, tokens may be stuck in the contract's "owner" account and you will need to solve this issue via Ref Finance support.
-:::
-
-=======
->>>>>>> 0203c3f3
 <Tabs>
 
 <TabItem value="Ref Finance" label="Ref Finance">
