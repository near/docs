---
id: web-app
title: Web Application
hide_table_of_contents: false
---

import Tabs from '@theme/Tabs';
import TabItem from '@theme/TabItem';

This section describes how to interact with DEXs directly from a web app.

:::info
All the examples are using a `Wallet` object, which comes from our [basic template](https://github.com/near-examples/hello-near-js/blob/master/frontend/near-wallet.js)
:::

---

## Get token price

Here is how to obtain the price for different tokens in US dollars from different exchanges.

<Tabs>

<TabItem value="Ref Finance API" label="Ref Finance API">

```js
const tokenContract = "token.v2.ref-finance.near";
const tokenPriceResult = await fetch(
  `https://indexer.ref.finance/get-token-price?token_id=${tokenContract}`
);
const tokenPriceValue = await tokenPriceResult.json();
```

<details>
<summary>Example response</summary>
<p>

```json
{
  "token_contract_id": "token.v2.ref-finance.near",
  "price": "0.08153090"
}
```

</p>

<<<<<<< HEAD
:::warning
Before initiating any actions related with swapping tokens you must have to check that a wallet has a sufficient storage deposit on a token's smart contract. Otherwise, tokens may be stuck in the contract's "owner" account and you will need to solve this issue via Ref Finance support.
=======
</details>

:::tip
Ref Finance has a method to [get all token prices at once](https://indexer.ref.finance/list-token-price).
>>>>>>> 0203c3f3
:::

</TabItem>

</Tabs>

---

## Swap tokens

This snippet will enable your users to swap FTs.

<Tabs>

<TabItem value="Ref Finance" label="Ref Finance">

:::note
Please, be careful using third-party contracts. Make sure that your account meets all the requirements of the smart contract if they exist. [Ref Finance docs](https://guide.ref.finance/).
:::

```js
import { Wallet } from './near-wallet';

const AMM_CONTRACT_ADDRESS = "v2.ref-finance.near";
const wallet = new Wallet({ createAccessKeyFor: AMM_CONTRACT_ADDRESS });
 
await wallet.callMethod({
  method: 'swap',
  args: {
   actions: [
      {
        pool_id: 79,
        token_in: "token.v2.ref-finance.near",
        token_out: "wrap.near",
        amount_in: "100000000000000000",
        min_amount_out: "1",
      },
    ],
  },
  contractId: AMM_CONTRACT_ADDRESS,
  gas: 300000000000000,
  deposit: 1
});
```

<details>
<summary>Example response</summary>
<p>

```json
"5019606679394603179450"
```

</p>

</details>

<hr class="subsection" />

### Get pools

In order to make swap you need to know `pool_id`. The pool index is its id.

Query available pools:

```js
const AMM_CONTRACT_ADDRESS = "v2.ref-finance.near";
const wallet = new Wallet({ createAccessKeyFor: AMM_CONTRACT_ADDRESS });
 
await wallet.viewMethod({
  method: 'get_pools',
  args: {
    from_index: 0,
    limit: 1000
  },
  contractId: AMM_CONTRACT_ADDRESS,
});
```

<details>
<summary>Example response</summary>
<p>

```js
[
  {
    pool_kind: 'SIMPLE_POOL',
    token_account_ids: [ 'token.skyward.near', 'wrap.near' ],
    amounts: [ '51865812079751349630100', '6254162663147994789053210138' ],
    total_fee: 30,
    shares_total_supply: '1305338644973934698612124055',
    amp: 0
  },
  {
    pool_kind: 'SIMPLE_POOL',
    token_account_ids: [
      'c02aaa39b223fe8d0a0e5c4f27ead9083c756cc2.factory.bridge.near',
      'wrap.near'
    ],
    amounts: [ '783621938569399817', '1100232280852443291118200599' ],
    total_fee: 30,
    shares_total_supply: '33923015415693335344747628',
    amp: 0
  }
]
```

</p>

</details>

<hr class="subsection" />

### Check deposit balances

In order to make swap you need to have enough tokens in deposit on Ref Finance.

Query your deposit balances:

```js
const AMM_CONTRACT_ADDRESS = "v2.ref-finance.near";
const wallet = new Wallet({ createAccessKeyFor: AMM_CONTRACT_ADDRESS });
 
await wallet.viewMethod({
  method: 'get_deposits',
  args: {
   account_id: "bob.near"
  },
  contractId: AMM_CONTRACT_ADDRESS,
});
```

<details>
<summary>Example response</summary>
<p>

```json
{
  "token.v2.ref-finance.near": "0",
  "wrap.near": "0"
}
```

</p>

</details>

<hr class="subsection" />

### Deposit funds

See how to deposit funds on Ref Finance [here](../../ft/interacting/web-app.md#attaching-fts-to-a-call).

</TabItem>

</Tabs>

---

## Additional Resources

- [Ref SDK](https://guide.ref.finance/developers-1/ref-sdk): provides functions for: swapping tokens, getting tokens metadata, fetching pools details, getting swap estimates.
- [Ref Swap Widget](https://github.com/ref-finance/ref-sdk#ref-swap-widget): allows any service to access Ref's liquidity.<|MERGE_RESOLUTION|>--- conflicted
+++ resolved
@@ -44,15 +44,10 @@
 
 </p>
 
-<<<<<<< HEAD
-:::warning
-Before initiating any actions related with swapping tokens you must have to check that a wallet has a sufficient storage deposit on a token's smart contract. Otherwise, tokens may be stuck in the contract's "owner" account and you will need to solve this issue via Ref Finance support.
-=======
 </details>
 
 :::tip
 Ref Finance has a method to [get all token prices at once](https://indexer.ref.finance/list-token-price).
->>>>>>> 0203c3f3
 :::
 
 </TabItem>
