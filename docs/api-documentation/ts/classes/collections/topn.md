--- conflicted
+++ resolved
@@ -40,11 +40,7 @@
 
 ### Constructors
 
-<<<<<<< HEAD
-#### constructor      <a id="constructor"></a>
-=======
 #### constructor    <a id="constructor"></a>
->>>>>>> 078b377a
 
 ⊕ **new TopN**\(prefix: `string`, descending?: `bool`\): [TopN](https://github.com/nearprotocol/docs/tree/02f899c11ed02bb3a999e4e86904f6a23c31ca4c/docs/client-api/ts/classes/collections/_near_.collections.topn.md)
 
@@ -63,11 +59,7 @@
 
 ### Accessors
 
-<<<<<<< HEAD
-#### isEmpty      <a id="isempty"></a>
-=======
 #### isEmpty    <a id="isempty"></a>
->>>>>>> 078b377a
 
 getisEmpty\(\): `bool`
 
@@ -75,11 +67,7 @@
 
 **Returns:** `bool` True if the TopN collection is empty.
 
-<<<<<<< HEAD
-#### length      <a id="length"></a>
-=======
 #### length    <a id="length"></a>
->>>>>>> 078b377a
 
 getlength\(\): `i32`
 
@@ -89,11 +77,7 @@
 
 ### Methods
 
-<<<<<<< HEAD
-#### contains      <a id="contains"></a>
-=======
 #### contains    <a id="contains"></a>
->>>>>>> 078b377a
 
 ▸ **contains**\(key: `K`\): `bool`
 
@@ -107,11 +91,7 @@
 
 **Returns:** `bool` True if the given key is present.
 
-<<<<<<< HEAD
-#### delete      <a id="delete"></a>
-=======
 #### delete    <a id="delete"></a>
->>>>>>> 078b377a
 
 ▸ **delete**\(key: `K`\): `void`
 
@@ -127,11 +107,7 @@
 
 **Returns:** `void`
 
-<<<<<<< HEAD
-#### getRating      <a id="getrating"></a>
-=======
 #### getRating    <a id="getrating"></a>
->>>>>>> 078b377a
 
 ▸ **getRating**\(key: `K`, defaultRating?: `i32`\): `i32`
 
@@ -146,11 +122,7 @@
 
 **Returns:** `i32` Value for the given key or the defaultRating.
 
-<<<<<<< HEAD
-#### getTop      <a id="gettop"></a>
-=======
 #### getTop    <a id="gettop"></a>
->>>>>>> 078b377a
 
 ▸ **getTop**\(limit: `i32`\): `K`\[\]
 
@@ -164,11 +136,7 @@
 
 **Returns:** `K`\[\] The array of top rated keys.
 
-<<<<<<< HEAD
-#### getTopFromKey      <a id="gettopfromkey"></a>
-=======
 #### getTopFromKey    <a id="gettopfromkey"></a>
->>>>>>> 078b377a
 
 ▸ **getTopFromKey**\(limit: `i32`, fromKey: `K`\): `K`\[\]
 
@@ -185,11 +153,7 @@
 
 **Returns:** `K`\[\] The array of top rated keys starting from the given key.
 
-<<<<<<< HEAD
-#### getTopWithRating      <a id="gettopwithrating"></a>
-=======
 #### getTopWithRating    <a id="gettopwithrating"></a>
->>>>>>> 078b377a
 
 ▸ **getTopWithRating**\(limit: `i32`\): [MapEntry](https://github.com/nearprotocol/docs/tree/02f899c11ed02bb3a999e4e86904f6a23c31ca4c/docs/client-api/ts/classes/collections/_near_.near.mapentry.md)&lt;`K`, `i32`&gt;\[\]
 
@@ -203,11 +167,7 @@
 
 **Returns:** [MapEntry](https://github.com/nearprotocol/docs/tree/02f899c11ed02bb3a999e4e86904f6a23c31ca4c/docs/client-api/ts/classes/collections/_near_.near.mapentry.md)&lt;`K`, `i32`&gt;\[\] The array of top rated keys with their corresponding rating.
 
-<<<<<<< HEAD
-#### getTopWithRatingFromKey      <a id="gettopwithratingfromkey"></a>
-=======
 #### getTopWithRatingFromKey    <a id="gettopwithratingfromkey"></a>
->>>>>>> 078b377a
 
 ▸ **getTopWithRatingFromKey**\(limit: `i32`, fromKey: `K`\): [MapEntry](https://github.com/nearprotocol/docs/tree/02f899c11ed02bb3a999e4e86904f6a23c31ca4c/docs/client-api/ts/classes/collections/_near_.near.mapentry.md)&lt;`K`, `i32`&gt;\[\]
 
@@ -224,11 +184,7 @@
 
 **Returns:** [MapEntry](https://github.com/nearprotocol/docs/tree/02f899c11ed02bb3a999e4e86904f6a23c31ca4c/docs/client-api/ts/classes/collections/_near_.near.mapentry.md)&lt;`K`, `i32`&gt;\[\] The array of top rated keys with their rating starting from the given key.
 
-<<<<<<< HEAD
-#### incrementRating      <a id="incrementrating"></a>
-=======
 #### incrementRating    <a id="incrementrating"></a>
->>>>>>> 078b377a
 
 ▸ **incrementRating**\(key: `K`, increment?: `i32`\): `void`
 
@@ -245,11 +201,7 @@
 
 **Returns:** `void`
 
-<<<<<<< HEAD
-#### keysToRatings      <a id="keystoratings"></a>
-=======
 #### keysToRatings    <a id="keystoratings"></a>
->>>>>>> 078b377a
 
 ▸ **keysToRatings**\(keys: `K`_\[\]_\): [MapEntry](https://github.com/nearprotocol/docs/tree/02f899c11ed02bb3a999e4e86904f6a23c31ca4c/docs/client-api/ts/classes/collections/_near_.near.mapentry.md)&lt;`K`, `i32`&gt;\[\]
 
@@ -263,11 +215,7 @@
 
 **Returns:** [MapEntry](https://github.com/nearprotocol/docs/tree/02f899c11ed02bb3a999e4e86904f6a23c31ca4c/docs/client-api/ts/classes/collections/_near_.near.mapentry.md)&lt;`K`, `i32`&gt;\[\] an array of key to rating pairs for the given keys.
 
-<<<<<<< HEAD
-#### setRating      <a id="setrating"></a>
-=======
 #### setRating    <a id="setrating"></a>
->>>>>>> 078b377a
 
 ▸ **setRating**\(key: `K`, rating: `i32`\): `void`
 
