--- conflicted
+++ resolved
@@ -18,11 +18,7 @@
 
 ### Functions
 
-<<<<<<< HEAD
-#### base58      <a id="base58"></a>
-=======
 #### base58    <a id="base58"></a>
->>>>>>> 078b377a
 
 ▸ **base58**\(source: `Uint8Array`\): `string`
 
@@ -36,11 +32,7 @@
 
 **Returns:** `string`
 
-<<<<<<< HEAD
-#### hash      <a id="hash"></a>
-=======
 #### hash    <a id="hash"></a>
->>>>>>> 078b377a
 
 ▸ **hash**&lt;`T`&gt;\(data: `T`\): `Uint8Array`
 
@@ -60,11 +52,7 @@
 
 **Returns:** `Uint8Array`
 
-<<<<<<< HEAD
-#### hash32      <a id="hash32"></a>
-=======
 #### hash32    <a id="hash32"></a>
->>>>>>> 078b377a
 
 ▸ **hash32**&lt;`T`&gt;\(data: `T`\): `u32`
 
@@ -84,11 +72,7 @@
 
 **Returns:** `u32`
 
-<<<<<<< HEAD
-#### log      <a id="log"></a>
-=======
 #### log    <a id="log"></a>
->>>>>>> 078b377a
 
 ▸ **log**\(msg: `string`\): `void`
 
@@ -102,11 +86,7 @@
 
 **Returns:** `void`
 
-<<<<<<< HEAD
-#### random32      <a id="random32"></a>
-=======
 #### random32    <a id="random32"></a>
->>>>>>> 078b377a
 
 ▸ **random32**\(\): `u32`
 
@@ -116,11 +96,7 @@
 
 **Returns:** `u32`
 
-<<<<<<< HEAD
-#### randomBuffer      <a id="randombuffer"></a>
-=======
 #### randomBuffer    <a id="randombuffer"></a>
->>>>>>> 078b377a
 
 ▸ **randomBuffer**\(len: `u32`\): `Uint8Array`
 
@@ -136,11 +112,7 @@
 
 **Returns:** `Uint8Array`
 
-<<<<<<< HEAD
-#### str      <a id="str"></a>
-=======
 #### str    <a id="str"></a>
->>>>>>> 078b377a
 
 ▸ **str**&lt;`T`&gt;\(value: `T`\): `string`
 
