--- conflicted
+++ resolved
@@ -169,15 +169,7 @@
 
 ## Running a Node on GCP
 
-<<<<<<< HEAD
-Create new instance, with at least:
-
-* 4 vCPU and 8 GB of RAM (Select custom machine type on GCP)
-* Select Ubuntu 18.04 LTS or later.
-* Allocate 100GB of SSD persistent storage.
-=======
 Create a new instance, following the [Hardware requirements](hardware).
->>>>>>> e175d1f1
 
 Add firewall rules to allow traffic to 24567 port from all IPs (0.0.0.0/0)
 
