--- conflicted
+++ resolved
@@ -7,26 +7,16 @@
 
 You can run three different types of node - Validator Node, RPC Node, and Archival Node.
 
-<<<<<<< HEAD
 ### Validator Node {#validator-node}
+
 Validator nodes are the operators of the NEAR blockchain and are essential to the health of the network. Validator nodes participate in the consensus and produce blocks and/or chunks. You can see a real-time view of NEAR network validator nodes on the [NEAR Explorer](https://explorer.near.org/nodes/validators).
 
 ### RPC Node {#rpc-node}
+
 RPC nodes are RPC service providers that provide public RPC endpoints for developers to use. The NEAR Foundation currently maintains a public RPC endpoint `http://rpc.mainnet.near.org/` that is free for everyone to use. However, any participants are encouraged to run their own RPC node and offer RPC services through [an Open Source & Public Goods grant from the NEAR Foundation](https://near.org/grants/). For more information, please check out Community section in the documentation and reach out in the Validator Channels on [Discord](https://discord.gg/ZMPr3VB) and on [Telegram](https://t.me/near_validators).
 
 ### Archival Node {#archival-node}
-=======
-### Validator Node
 
-Validator nodes are the operators of the NEAR blockchain and are essential to the health of the network. Validator nodes participate in the consensus and produce blocks and/or chunks. You can see a real-time view of NEAR network validator nodes on the [NEAR Explorer](https://explorer.near.org/nodes/validators).
-
-### RPC Node
-
-RPC nodes are RPC service providers that provide public RPC endpoints for developers to use. The NEAR Foundation currently maintains a public RPC endpoint `http://rpc.mainnet.near.org/` that is free for everyone to use. However, any participants are encouraged to run their own RPC node and offer RPC services through [an Open Source & Public Goods grant from the NEAR Foundation](https://near.org/grants/). For more information, please check out Community section in the documentation and reach out in the Validator Channels on [Discord](https://discord.gg/ZMPr3VB) and on [Telegram](https://t.me/near_validators).
-
-### Archival Node
-
->>>>>>> 5d5b239b
 Archival nodes store full blockchain data, and build an archive of historical states. These nodes are useful for block explorers, chain analysis, and infrastructure providers.
 
 See [API Setup](/docs/api/rpc#setup) section for archival RPC nodes endpoints.
