---
id: getting-started
title: Getting Started
sidebar_label: Getting Started
---

> Development on the NEAR platform happens in two main categories:

- **[Smart contracts](/docs/develop/contracts/overview)** _(back-end)_
- **[Applications](/docs/develop/front-end/near-api-js)** _(front-end)_

---

## Essential Resources {#essential-resources}

> Here's a quick overview of essential resources you will use when developing on NEAR.

| Name                                                   | Description                                                                                              |
| ------------------------------------------------------ | -------------------------------------------------------------------------------------------------------- |
| **Example Projects**                                   |                                                                                                          |
| **[NEAR Examples](https://near.dev)**                  | Basic example apps built on NEAR that you can clone and explore.                                         |
| **Tools**                                              |                                                                                                          |
| **[NEAR CLI](/docs/tools/near-cli)**                   | Command line interface tool to interact with accounts and smart contracts on NEAR                        |
<<<<<<< HEAD
| **[Local Development](/docs/tools/kurtosis-localnet)** | Spin up a local version of the NEAR blockchain with development tools                                    |
=======
| **[NEAR Explorer](/docs/tools/near-explorer)**         | View and inspect [transactions](/docs/concepts/transaction) taking place on the blockchain               |
| **[NEAR Wallet](/docs/tools/near-wallet)**             | Create and manage [accounts](/docs/concepts/account) & [access keys](/docs/concepts/account#access-keys) |
>>>>>>> 910d76f5
| **Libraries**                                          |                                                                                                          |
| **[NEAR-API-JS](/docs/api/javascript-library)**        | JavaScript library to interact with accounts and smart contracts on NEAR                                 |
| **[NEAR-SDK-RS](https://github.com/near/near-sdk-rs)** | SDK used for developing smart contracts in [Rust](https://www.rust-lang.org/)                            |
<<<<<<< HEAD
=======
| **[NEAR-SDK-AS](https://github.com/near/near-sdk-as)** | SDK used for developing smart contracts in [AssemblyScript](https://www.assemblyscript.org/)             |
| **[NEARUP](https://github.com/near/nearup)**           | For running a local instance of NEAR                                                                     |
| **Resources**                                          |                                                                                                          |
| **[nomicon.io](https://nomicon.io/)**                  | NEAR Protocol Specifications and Standards documentation                                                 |
| **[near-sdk.io](http://near-sdk.io)**                  | In depth documentation for developing Rust smart contracts with `near-sdk-rs`                            |
| **[NEAR University](http://near.university)**          | In person and self paced educational courses for becoming a NEAR Certified Developer                     |
>>>>>>> 910d76f5

---

## Introductory Workshops {#introductory-workshops}

> Here are two short introductory workshops _(60-90min)_ for those looking for a more in-depth intro to developing on NEAR.

### NEAR 101 {#near-101}

**[ [This workshop](https://bit.ly/near-101) ]** is designed for traditional web 2.0 developers new to creating decentralized applications. _( 90 min )_ Also, If you're new to NEAR or blockchain in general, be sure to check out ["New to NEAR"](/docs/concepts/new-to-near).

### NEAR 102 {#near-102}

**[ [This workshop](https://bit.ly/near-102) ]** is designed for Ethereum developers looking to get started developing on NEAR. _( 60 min )_<|MERGE_RESOLUTION|>--- conflicted
+++ resolved
@@ -21,24 +21,18 @@
 | **[NEAR Examples](https://near.dev)**                  | Basic example apps built on NEAR that you can clone and explore.                                         |
 | **Tools**                                              |                                                                                                          |
 | **[NEAR CLI](/docs/tools/near-cli)**                   | Command line interface tool to interact with accounts and smart contracts on NEAR                        |
-<<<<<<< HEAD
-| **[Local Development](/docs/tools/kurtosis-localnet)** | Spin up a local version of the NEAR blockchain with development tools                                    |
-=======
 | **[NEAR Explorer](/docs/tools/near-explorer)**         | View and inspect [transactions](/docs/concepts/transaction) taking place on the blockchain               |
 | **[NEAR Wallet](/docs/tools/near-wallet)**             | Create and manage [accounts](/docs/concepts/account) & [access keys](/docs/concepts/account#access-keys) |
->>>>>>> 910d76f5
+| **[Local Development](/docs/tools/kurtosis-localnet)** | Spin up a local version of the NEAR blockchain with development tools                                    |
 | **Libraries**                                          |                                                                                                          |
 | **[NEAR-API-JS](/docs/api/javascript-library)**        | JavaScript library to interact with accounts and smart contracts on NEAR                                 |
 | **[NEAR-SDK-RS](https://github.com/near/near-sdk-rs)** | SDK used for developing smart contracts in [Rust](https://www.rust-lang.org/)                            |
-<<<<<<< HEAD
-=======
 | **[NEAR-SDK-AS](https://github.com/near/near-sdk-as)** | SDK used for developing smart contracts in [AssemblyScript](https://www.assemblyscript.org/)             |
 | **[NEARUP](https://github.com/near/nearup)**           | For running a local instance of NEAR                                                                     |
 | **Resources**                                          |                                                                                                          |
 | **[nomicon.io](https://nomicon.io/)**                  | NEAR Protocol Specifications and Standards documentation                                                 |
 | **[near-sdk.io](http://near-sdk.io)**                  | In depth documentation for developing Rust smart contracts with `near-sdk-rs`                            |
 | **[NEAR University](http://near.university)**          | In person and self paced educational courses for becoming a NEAR Certified Developer                     |
->>>>>>> 910d76f5
 
 ---
 
