--- conflicted
+++ resolved
@@ -134,15 +134,7 @@
 4) Head to [NEAR Examples](https://near.dev) and test out some example applications. You can clone and play
 around with the code or simply click on the Gitpod button to launch an online instance!
 
-<<<<<<< HEAD
-6) Ready to dive in? Checkout some more [boilerplate apps](#boilerplate-apps) with accompanying video
-walkthroughs [ [here](https://github.com/near-apps/) ].
-
-
 ## Understanding Smart Contracts {#understanding-smart-contracts}
-=======
-## Understanding Smart Contracts
->>>>>>> ba54053c
 
 Smart Contracts are the back-end of your application, which lives on the blockchain. The application still needs the same front-end stuff (HTML/CSS/JS) you're used to, but all of your data, or "state," will be stored _on-chain_.
 
