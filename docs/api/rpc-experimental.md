--- conflicted
+++ resolved
@@ -13,8 +13,6 @@
 
 </blockquote>
 
-
-<<<<<<< HEAD
 ## Changes in Block
 
 - method: `EXPERIMENTAL_changes_in_block`
@@ -78,8 +76,6 @@
 </p>
 </details>
 
-=======
->>>>>>> c575c7b3
 ## Changes
 
 - method: `EXPERIMENTAL_changes`
