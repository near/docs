---
id: providers
title: RPC Providers
---

There are multiple RPC providers from which you can choose from. These providers will work as intermediaries to help you interact with the NEAR network.
You'll experience different latency levels depending on the provider's location. You can potentially use multiple providers for redundancy and
balancing.

:::tip

If you want to use a custom RPC provider with NEAR Wallet Selector, [check this example](../../2.build/4.web3-apps/integrate-contracts.md#setting-customs-rpc-endpoints).

:::

## Mainnet

| Provider                                                                   | Endpoint Root                                                |
| -------------------------------------------------------------------------- | ------------------------------------------------------------ |
| [NEAR](setup.md)                                                           | `https://rpc.mainnet.near.org`                               |
| [Pagoda](https://www.pagoda.co/console)                                    | `https://rpc.mainnet.pagoda.co`                              |
| [1RPC](https://docs.1rpc.io/overview/about-1rpc)                           | `https://1rpc.io/near`                                       |
| [All That Node](https://docs.allthatnode.com/protocols/near/)              | `https://near-mainnet-rpc.allthatnode.com:3030`              |
| [ankr.com](https://www.ankr.com/docs/rpc-service/chains/chains-list/#near) | `https://rpc.ankr.com/near`                                  |
| [BlockPi](https://chains.blockpi.io/#/near)                                | `https://public-rpc.blockpi.io/http/near`                    |
| [dRPC](https://drpc.org/)                                                  | `https://near.drpc.org`                                      |
| [fast-near web4](https://github.com/vgrichina/fast-near)                   | `https://rpc.web4.near.page`                                 |
| [FASTNEAR Free](https://twitter.com/fast_near/status/1779578631318368269)  | `https://free.rpc.fastnear.com`                              |
| [Gateway.fm](https://gateway.fm/)                                          | `https://rpc.near.gateway.fm/`                               |
| [GetBlock](https://getblock.io/nodes/near/)                                | `https://getblock.io/nodes/near/`                            |
| [Lava Network](https://www.lavanet.xyz/get-started/near)                   | `https://near.lava.build`                                    |
| [Lavender.Five Nodes](https://lavenderfive.com/)                           | `https://near.lavenderfive.com/`                             |
| [NodeReal](https://nodereal.io)                                            | `https://nodereal.io/api-marketplace/near-rpc`               |
| [NOWNodes](https://nownodes.io/)                                           | `https://near.nownodes.io/`                                  |
| [OMNIA](https://omniatech.io)                                              | `https://endpoints.omniatech.io/v1/near/mainnet/public`      |
| [QuickNode](https://www.quicknode.com/chains/near)                         | -                                                            |
| [Seracle](https://docs.seracle.com/)                                       | `https://api.seracle.com/saas/baas/rpc/near/mainnet/public/` |
| [Zeeve](https://www.zeeve.io/)                                             | -                                                            |

## Testnet

| Provider                                                                   | Endpoint Root                                                |
| -------------------------------------------------------------------------- | ------------------------------------------------------------ |
| [NEAR](setup.md)                                                           | `https://rpc.testnet.near.org`                               |
<<<<<<< HEAD
| [Pagoda](https://www.pagoda.co/console)                                    | `https://near-testnet.api.pagoda.co/rpc/v1`                  |

## RPC Failover

In `near-api-js` you can use [FailoverRpcProvider](../../tools/near-api-js/quick-reference#rpc-failover) to automatically switch RPC providers when one provider is experiencing downtime, or implement an RPC selection widget that allows users to add their own RPC provider.

As a user, if some dapp or wallet doesn't support RPC failover and the primary provider is down, you can use [RPC Selector](https://github.com/Sliman4/rpc-selector) browser extension to redirect all requests from providers in the list above to the RPC provider of your choice.
=======
| [Pagoda](https://www.pagoda.co/console)                                    | `https://rpc.testnet.pagoda.co`                              |
>>>>>>> f8a77362
<|MERGE_RESOLUTION|>--- conflicted
+++ resolved
@@ -42,14 +42,10 @@
 | Provider                                                                   | Endpoint Root                                                |
 | -------------------------------------------------------------------------- | ------------------------------------------------------------ |
 | [NEAR](setup.md)                                                           | `https://rpc.testnet.near.org`                               |
-<<<<<<< HEAD
-| [Pagoda](https://www.pagoda.co/console)                                    | `https://near-testnet.api.pagoda.co/rpc/v1`                  |
+| [Pagoda](https://www.pagoda.co/console)                                    | `https://rpc.testnet.pagoda.co`                              |
 
 ## RPC Failover
 
 In `near-api-js` you can use [FailoverRpcProvider](../../tools/near-api-js/quick-reference#rpc-failover) to automatically switch RPC providers when one provider is experiencing downtime, or implement an RPC selection widget that allows users to add their own RPC provider.
 
-As a user, if some dapp or wallet doesn't support RPC failover and the primary provider is down, you can use [RPC Selector](https://github.com/Sliman4/rpc-selector) browser extension to redirect all requests from providers in the list above to the RPC provider of your choice.
-=======
-| [Pagoda](https://www.pagoda.co/console)                                    | `https://rpc.testnet.pagoda.co`                              |
->>>>>>> f8a77362
+As a user, if some dapp or wallet doesn't support RPC failover and the primary provider is down, you can use [RPC Selector](https://github.com/Sliman4/rpc-selector) browser extension to redirect all requests from providers in the list above to the RPC provider of your choice.