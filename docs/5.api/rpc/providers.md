---
id: providers
title: RPC Providers
---

There are multiple RPC providers from which you can choose from. These providers will work as intermediaries to help you interact with the NEAR network.
Depending on where the provider is located you'll experience different latency levels. You can potentially use multiple providers for redundancy and
balancing.


| Endpoint Root                           | Provider   | Documentation                                                       |
| --------------------------------------- | ---------- | ------------------------------------------------------------------- |
<<<<<<< HEAD
| [https://rpc.mainnet.near.org](./)            | NEAR       | [You are there!](setup.md)                                          |
| [https://near-mainnet.api.pagoda.co/rpc/v1](./)      | Pagoda     | https://www.pagoda.co/console                                       |
| [https://near-mainnet.infura.io/v3/](./)      | Infura     | https://docs.infura.io/infura/networks/near                         |
| [https://rpc.dev.gateway.fm/v1/near/](./)     | Gateway.fm | https://gateway.fm/                                                 |
| [https://rpc.ankr.com/near](./)               | ankr.com   | https://www.ankr.com/docs/build-blockchain/chains/v2/near/          |
| [https://public-rpc.blockpi.io/http/near](./) | BlockPi    | https://chains.blockpi.io/#/near                                    |
| -                                       | figment.io | https://docs.figment.io/guides/staking-api/near/delegate/ |
=======
| `https://rpc.mainnet.near.org`            | NEAR       | [You are there!](setup.md)                                          |
| `https://near-mainnet.api.pagoda.co/rpc/v1`      | Pagoda     | https://www.pagoda.co/console                                       |
| `https://near-mainnet.infura.io/v3/`      | Infura     | https://docs.infura.io/infura/networks/near                         |
| `https://rpc.dev.gateway.fm/v1/near/`     | Gateway.fm | https://gateway.fm/                                                 |
| `https://rpc.ankr.com/near`               | ankr.com   | https://www.ankr.com/docs/build-blockchain/chains/v2/near/          |
| `https://public-rpc.blockpi.io/http/near` | BlockPi    | https://chains.blockpi.io/#/near                                    |
| -                                       | figment.io | https://docs.figment.io/guides/staking-api/Near/delegate/ |
>>>>>>> f1e28cf1
| -                                       | Chainstack | https://chainstack.com/build-better-with-near/            |
| `https://near-mainnet-rpc.allthatnode.com:3030` | All That Node | https://docs.allthatnode.com/protocols/near/          |<|MERGE_RESOLUTION|>--- conflicted
+++ resolved
@@ -10,15 +10,6 @@
 
 | Endpoint Root                           | Provider   | Documentation                                                       |
 | --------------------------------------- | ---------- | ------------------------------------------------------------------- |
-<<<<<<< HEAD
-| [https://rpc.mainnet.near.org](./)            | NEAR       | [You are there!](setup.md)                                          |
-| [https://near-mainnet.api.pagoda.co/rpc/v1](./)      | Pagoda     | https://www.pagoda.co/console                                       |
-| [https://near-mainnet.infura.io/v3/](./)      | Infura     | https://docs.infura.io/infura/networks/near                         |
-| [https://rpc.dev.gateway.fm/v1/near/](./)     | Gateway.fm | https://gateway.fm/                                                 |
-| [https://rpc.ankr.com/near](./)               | ankr.com   | https://www.ankr.com/docs/build-blockchain/chains/v2/near/          |
-| [https://public-rpc.blockpi.io/http/near](./) | BlockPi    | https://chains.blockpi.io/#/near                                    |
-| -                                       | figment.io | https://docs.figment.io/guides/staking-api/near/delegate/ |
-=======
 | `https://rpc.mainnet.near.org`            | NEAR       | [You are there!](setup.md)                                          |
 | `https://near-mainnet.api.pagoda.co/rpc/v1`      | Pagoda     | https://www.pagoda.co/console                                       |
 | `https://near-mainnet.infura.io/v3/`      | Infura     | https://docs.infura.io/infura/networks/near                         |
@@ -26,6 +17,5 @@
 | `https://rpc.ankr.com/near`               | ankr.com   | https://www.ankr.com/docs/build-blockchain/chains/v2/near/          |
 | `https://public-rpc.blockpi.io/http/near` | BlockPi    | https://chains.blockpi.io/#/near                                    |
 | -                                       | figment.io | https://docs.figment.io/guides/staking-api/Near/delegate/ |
->>>>>>> f1e28cf1
 | -                                       | Chainstack | https://chainstack.com/build-better-with-near/            |
 | `https://near-mainnet-rpc.allthatnode.com:3030` | All That Node | https://docs.allthatnode.com/protocols/near/          |