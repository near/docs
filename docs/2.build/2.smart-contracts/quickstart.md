---
id: quickstart
title: Hello Contract
sidebar_label: Quickstart ✨
---

import {Github} from '@site/src/components/codetabs';
import Tabs from '@theme/Tabs';
import TabItem from '@theme/TabItem';
import MovingForwardSupportSection from '@site/src/components/MovingForwardSupportSection';

Welcome! [NEAR accounts](../../1.concepts/protocol/account-model.md) can store small apps known as smart contracts. In this quick tutorial, we will guide you in creating your first contract on the NEAR **testnet**!

Join us in creating a friendly contract that stores a greeting, and exposes functions to interact with it.

---

## Prerequisites

Before starting, make sure to set up your development environment.

<details>
<summary>Working on Windows?</summary>

  See our blog post [getting started on NEAR using Windows](/blog/getting-started-on-windows) for a step-by-step guide on how to set up WSL and your environment

</details>

<Tabs groupId="code-tabs" queryString>
  <TabItem value="js" label="🌐 JavaScript">

```bash
# Install Node.js using nvm (more options in: https://nodejs.org/en/download)
curl -o- https://raw.githubusercontent.com/nvm-sh/nvm/v0.39.7/install.sh | bash
nvm install latest

# ⚠️ For Mac Silicon users only, Rosetta is needed to compile contracts
# /usr/sbin/softwareupdate --install-rosetta --agree-to-license

# Install NEAR CLI to deploy and interact with the contract
npm install -g near-cli-rs@latest
```

</TabItem>

<TabItem value="rust" label="🦀 Rust">

```bash
# Install Rust: https://www.rust-lang.org/tools/install
curl --proto '=https' --tlsv1.2 -sSf https://sh.rustup.rs | sh

# Contracts will be compiled to wasm, so we need to add the wasm target
rustup target add wasm32-unknown-unknown

# Install NEAR CLI-RS to deploy and interact with the contract
curl --proto '=https' --tlsv1.2 -LsSf https://github.com/near/near-cli-rs/releases/latest/download/near-cli-rs-installer.sh | sh

# Install cargo near to help building the contract
curl --proto '=https' --tlsv1.2 -LsSf https://github.com/near/cargo-near/releases/latest/download/cargo-near-installer.sh | sh
```

</TabItem>

</Tabs>

:::note
Some `near-cli` commands have two versions - a **full** one and a **short** one. If you want to explore all options provided by `near-cli` use [the interactive mode](../../4.tools/cli.md#interactive-mode).
:::

:::tip Testnet Account

There is no need to have a `testnet` account to follow this tutorial.

However, if you want to create one, you can do so through [a wallet](https://testnet.mynearwallet.com), and use it from the `near-cli` by invoking `near login`.

:::

---

## Creating the Contract

Create a smart contract by using one of the scaffolding tools and following their instructions:

<Tabs groupId="code-tabs">
  <TabItem value="js" label="🌐 JavaScript">


```bash
  npx create-near-app@latest
```

![img](@site/static/docs/hello-near-ts.gif)
_Creating a project using `create-near-app`_

This will generate a project with the following structure:

```bash
hello-near
├── sandbox-test    # sandbox testing
│   └── main.ava.js
├── src             # contract's code
│   └── contract.ts
├── README.md
├── package.json    # package manager
└── tsconfig.json
```

:::tip

We recommend you to name your project `hello-near` for this tutorial, but feel free to use any name you prefer

:::

</TabItem>

<TabItem value="rust" label="🦀 Rust">

```bash
  cargo near new hello-near
```

![img](@site/static/docs/hello-near-rs.gif)
_Creating a project using `cargo near new`_

This will generate a project with the following structure:

```bash
hello-near
├── src        # contract's code
│   └── lib.rs
├── tests      # sandbox testing
│   └── test_basics.rs
├── Cargo.toml # package manager
├── README.md
└── rust-toolchain.toml
```

:::tip

`hello-near` is the name we chose for this project so the tutorial is simpler to follow, but for future projects feel free to use any name you prefer

:::

</TabItem>

</Tabs>


---

## The Contract

The `Hello World` smart contract stores a greeting in its state, and exposes two functions to interact with it:
1. `set_greeting`: to change the greeting
2. `get_greeting`: to fetch the greeting

<Tabs groupId="code-tabs">
  <TabItem value="js" label="🌐 JavaScript">

    <Github fname="index.js" language="js"
            url="https://github.com/near-examples/hello-near-examples/blob/main/contract-ts/src/contract.ts"
            start="4" end="22" />

  </TabItem>

  <TabItem value="rust" label="🦀 Rust">

    <Github fname="lib.rs" language="rust"
            url="https://github.com/near-examples/hello-near-examples/blob/main/contract-rs/src/lib.rs"
            start="4" end="32" />

  </TabItem>

</Tabs>

:::tip

After finishing this tutorial, check our [contract's anatomy](./anatomy/anatomy.md) page to learn more about the contract's structure

:::

---

## Test the Contract

Building and testing the contract is as simple as running the `test` command. The contract will be compiled and the tests will be executed.

<Tabs groupId="code-tabs">
  <TabItem value="js" label="🌐 JavaScript">

    ```bash
    npm run test
    ````

    <details>
    <summary> Failing tests? </summary>

    Make sure that you are using `node v18`, `v20` or `v22` - you can manage multiple versions using `nvm` - and that you have `Rosetta` installed on MacOS if you have an Apple Silicon processor.

    </details>

  </TabItem>
  <TabItem value="rust" label="🦀 Rust">

  ```bash
  cargo test
  ```

  </TabItem>

</Tabs>

In the background, these commands are calling the build tools for each language and using a [Sandbox](./testing/integration-test.md) to test the contract.

:::tip Sandbox

Testing the contracts within a Sandbox allows you to understand how the contract will behave once deployed to the network while having total control over the testing environment.

:::

---

## Create a Testnet Account

Now that you know the contract is passing the tests, let's create a `testnet` account in which to deploy the contract. [`near-cli`](../../4.tools/cli.md) supports two versions of some commands - full and short one. It's up to you which format you prefer, but full version provides more features.

<Tabs groupId="cli-tabs">
  <TabItem value="short" label="Short">

    ```bash
    # Replace <your-account-id.testnet> with a custom name
    near create-account <your-account-id.testnet> --useFaucet
    ```

    <details>
    <summary> Example Result </summary>

    ```bash
    $> near create-account lovely-event.testnet --useFaucet
    # New account "lovely-event.testnet" created successfully
    ```

    </details>
  </TabItem>

  <TabItem value="full" label="Full">

    ```bash
    # Replace <your-account-id.testnet> with a custom name
    near account create-account sponsor-by-faucet-service <your-account-id.testnet> autogenerate-new-keypair save-to-keychain network-config testnet create
    ````

    <details>
    <summary> Example Result </summary>

    ```bash
    $> near account create-account sponsor-by-faucet-service lovely-event.testnet autogenerate-new-keypair save-to-keychain network-config testnet create

    # New account "lovely-event.testnet" created successfully
    ```

    </details>

  </TabItem>

</Tabs>


:::tip

Remember that you can create a named account through any wallet (i.e. [MyNearWallet](https://testnet.mynearwallet.com)) and then use it from the `near-cli` by invoking `near login`.

:::

:::warning

When running the near account create-account command in a headless Linux environment (e.g., WSL), the `save-to-keychain` option may fail due to platform limitations. Use `save-to-legacy-keychain` instead of `save-to-keychain` to ensure compatibility.

:::


---

## Build the Contract

When you are ready to create a build of the contract run a one-line command depending on your environment.

<Tabs groupId="cli-tabs">
  <TabItem value="js" label="🌐 JavaScript">

  ```bash
  npm run build
  ```

  </TabItem>

  <TabItem value="rust" label="🦀 Rust">

  ```bash
  cargo near build
  ```

  
  :::info

  For this tutorial we will use the `non-reproducible-wasm` option when building the contract, but please know that you can create a reproducible build if you have `Docker` installed

  :::

  </TabItem>

</Tabs>

---

## Deploy the Contract

Having our account created, we can now deploy the contract:

<Tabs groupId="cli-tabs">
  <TabItem value="js" label="🌐 JavaScript">
    <Tabs groupId="cli-tabs">
      <TabItem value="short" label="Short">

        ```bash
        near deploy <created-account> ./build/hello_near.wasm
        ```

      </TabItem>
      <TabItem value="full" label="Full">

        ```bash
        near contract deploy <created-account> use-file ./build/hello_near.wasm without-init-call network-config testnet sign-with-keychain send
        ```

      </TabItem>
    </Tabs>
  </TabItem>
  <TabItem value="rust" label="🦀 Rust">

    <Tabs groupId="cli-tabs">
      <TabItem value="short" label="Short">

        ```bash
        near deploy <created-account> ./target/near/hello_near.wasm
        ```

      </TabItem>

      <TabItem value="full" label="Full">

        ```bash
        near contract deploy <created-account> use-file ./target/near/hello_near.wasm without-init-call network-config testnet sign-with-keychain send
        ```

      </TabItem>
    </Tabs>
  </TabItem>
</Tabs>

**Congrats**! Your contract now lives in the NEAR testnet network.

---

## Interacting with the Contract

To interact with your deployed smart contract, you can call its functions through the command line.

<hr class="subsection" />

#### Get Greeting
Let's start by fetching the greeting stored in the contract. The `get_greeting` function only reads from the contract's state, and can thus be called for **free**.

<Tabs groupId="cli-tabs">
  <TabItem value="short" label="Short">

    ```bash
    > near view <created-account> get_greeting
    # "Hello"
    ```
  </TabItem>

  <TabItem value="full" label="Full">

    ```bash
    > near contract call-function as-read-only <created-account> get_greeting json-args {} network-config testnet now
    # "Hello"
    ```
  </TabItem>
</Tabs>

<hr class="subsection" />

#### Set Greeting

We can now change the greeting stored in the contract. The `set_greeting` method writes on the contract's [storage](./anatomy/storage.md), and thus requires a user to sign a transaction in order to be executed.

<Tabs groupId="cli-tabs">
  <TabItem value="short" label="Short">

  ```bash
  > near call <created-account> set_greeting '{"greeting": "Hola"}' --accountId <created-account>
  # Log: Saving greeting "Hola"
  ```
  </TabItem>

  <TabItem value="full" label="Full">

    ```bash
    > near contract call-function as-transaction <created-account> set_greeting json-args '{"greeting": "Hola"}' prepaid-gas '100.0 Tgas' attached-deposit '0 NEAR' sign-as <created-account> network-config testnet sign-with-keychain send
    #Log: Saving greeting "Hola"
    ```
  </TabItem>
</Tabs>

:::tip

Notice that we are signing the transaction using `<created-account>`, so in this case, we are asking the contract's account to call its own function

:::


---

## Moving Forward

That's it for the quickstart tutorial. You have now seen a fully functional contract with a minimal user interface and testing.

To better understand the contract's structure, check our [contract's anatomy](./anatomy/anatomy.md) page.

If you prefer to see more examples, check our [examples](/tutorials/examples/count-near) page.

<MovingForwardSupportSection />

:::note Versioning for this article

At the time of this writing, this example works with the following versions:

- node: `20.18.0`
- rustc: `1.81.0`
<<<<<<< HEAD
- near-cli-rs: `0.15.1`
- cargo-near: `0.13.2`
=======
- near-cli-rs: `0.17.0`
- cargo-near: `0.10.1`
>>>>>>> 449a6744

:::<|MERGE_RESOLUTION|>--- conflicted
+++ resolved
@@ -438,12 +438,7 @@
 
 - node: `20.18.0`
 - rustc: `1.81.0`
-<<<<<<< HEAD
-- near-cli-rs: `0.15.1`
+- near-cli-rs: `0.17.0`
 - cargo-near: `0.13.2`
-=======
-- near-cli-rs: `0.17.0`
-- cargo-near: `0.10.1`
->>>>>>> 449a6744
 
 :::