---
id: chain-signatures
title: Implementing Chain Signatures
---

import Tabs from '@theme/Tabs';
import TabItem from '@theme/TabItem';
import {CodeTabs, Language, Github} from "@site/src/components/codetabs"

Chain signatures enable NEAR accounts, including smart contracts, to sign and execute transactions across many blockchain protocols.

This unlocks the next level of blockchain interoperability by giving ownership of diverse assets, cross-chain accounts, and data to a single NEAR account.

:::info

This guide will take you through a step by step process for creating a Chain Signature.

⭐️ For complete examples of a NEAR account performing transactions in other chains:

- [CLI script](https://github.com/mattlockyer/mpc-script)
- [web-app example](https://github.com/near-examples/near-multichain)
- [component example](https://test.near.social/bot.testnet/widget/chainsig-sign-eth-tx)

:::

---

## Create a Chain Signature

There are five steps to create a Chain Signature:

1. [Deriving the Foreign Address](#1-deriving-the-foreign-address) - Construct the address that will be controlled on the target blockchain
2. [Creating a Transaction](#2-creating-the-transaction) - Create the transaction or message to be signed
3. [Requesting a Signature](#3-requesting-the-signature) - Call the NEAR `v1.signer` contract requesting it to sign the transaction
4. [Formatting the Signature](#4-formatting-the-signature) - Reconstruct the signature from the MPC service's response
5. [Relaying the Signed Transaction](#5-relaying-the-signature) - Send the signed transaction to the destination chain for execution

![chain-signatures](/docs/assets/welcome-pages/chain-signatures-overview.png)
_Diagram of a chain signature in NEAR_

:::info MPC Contracts

If you want to try things out, these are the smart contracts available on `testnet`:

- `v1.signer-prod.testnet`: [MPC signer](https://github.com/near/mpc/tree/v0.2.0/contract) contract, latest release, made up of 8 MPC nodes

:::

:::info MPC mainnet contracts

- `v1.signer`: [MPC signer](https://github.com/near/mpc/tree/v0.2.0/contract) contract, latest release, made up of 8 MPC nodes
:::

---

## 1. Deriving the Foreign Address

Chain Signatures use [`derivation paths`](/concepts/abstraction/chain-signatures#derivation-paths-one-account-multiple-chains) to represent accounts on the target blockchain. The external address to be controlled can be deterministically derived from:

- The NEAR address (e.g., `example.near`, `example.testnet`, etc.)
- A derivation path (a string such as `ethereum-1`, `ethereum-2`, etc.)
- The MPC service's public key (see the tip below for the MPC service public keys)

We provide code to derive the address, as it's a complex process that involves multiple steps of hashing and encoding:

<Tabs groupId="code-tabs">
  <TabItem value="Ξ EVM">
    <Github language="js"
<<<<<<< HEAD
      url="https://github.com/near-examples/near-multichain/blob/main/src/components/EVM/EVM.jsx" start="89" end="92" />
=======
      url="https://github.com/near-examples/near-multichain/blob/aafcfe27f89d000e5abf94580dd4a7aaecb09fa7/src/services/ethereum.js" start="18" end="21" />
>>>>>>> 09e285b7

</TabItem>

<TabItem value="₿ Bitcoin">
    <Github language="js"
<<<<<<< HEAD
      url="https://github.com/near-examples/near-multichain/blob/main/src/components/Bitcoin.jsx" start="43" end="46" />
=======
      url="https://github.com/near-examples/near-multichain/blob/aafcfe27f89d000e5abf94580dd4a7aaecb09fa7/src/services/bitcoin.js" start="17" end="25" />
>>>>>>> 09e285b7

</TabItem>

</Tabs>

We recommend hardcoding the derivation paths in your application to ensure the signature request is made to the correct account

:::tip

Here you can find MPC service public keys:

- **v1.signer-prod.testnet** ([testnet](https://testnet.nearblocks.io/address/v1.signer-prod.testnet)): `secp256k1:4NfTiv3UsGahebgTaHyD9vF8KYKMBnfd6kh94mK6xv8fGBiJB8TBtFMP5WWXz6B89Ac1fbpzPwAvoyQebemHFwx3`

- **v1.signer** ([mainnet](https://nearblocks.io/address/v1.signer)): `secp256k1:3tFRbMqmoa6AAALMrEFAYCEoHcqKxeW38YptwowBVBtXK1vo36HDbUWuR6EZmoK4JcH6HDkNMGGqP1ouV7VZUWya`

:::

:::info

The same NEAR account and path will always produce the same address on the target blockchain.

- `example.near` + `ethereum-1` = `0x1b48b83a308ea4beb845db088180dc3389f8aa3b`
- `example.near` + `ethereum-2` = `0x99c5d3025dc736541f2d97c3ef3c90de4d221315`

:::

---

## 2. Creating the Transaction

Constructing the transaction to be signed (transaction, message, data, etc.) varies depending on the target blockchain, but generally it's the hash of the message or transaction to be signed.

<<<<<<< HEAD
=======
<Tabs groupId="code-tabs">
  <TabItem value="Ξ Ethereum">
    <Github language="js"
      url="https://github.com/near-examples/near-multichain/blob/aafcfe27f89d000e5abf94580dd4a7aaecb09fa7/src/services/ethereum.js"
      start="47" end="73" />

In Ethereum, constructing the transaction is simple since you only need to specify the address of the receiver and how much you want to send.

</TabItem>

<TabItem value="₿ Bitcoin">
    <Github language="js"
      url="https://github.com/near-examples/near-multichain/blob/aafcfe27f89d000e5abf94580dd4a7aaecb09fa7/src/services/bitcoin.js"
      start="41" end="53" />

In bitcoin, you construct a new transaction by using all the Unspent Transaction Outputs (UTXOs) of the account as input, and then specify the output address and amount you want to send.
>>>>>>> 09e285b7

<CodeTabs>

  <Language value="Ξ EVM" language="js">
  <!-- In Ethereum, constructing the transaction is simple since you only need to specify the address of the receiver, and any necessary data for the transaction. -->
      <Github language="js"
      url="https://github.com/near-examples/near-multichain/blob/main/src/components/EVM/FunctionCall.jsx"
      start="30" end="39" 
      fname="FunctionCall.jsx"/>
       <Github language="js"
      url="https://github.com/near-examples/near-multichain/blob/main/src/components/EVM/Transfer.jsx"
      start="16" end="23"
      fname="Transfer.jsx" />
  </Language>
 
      
 <Language value="₿ Bitcoin" language="js">

<!-- In bitcoin, you construct a new transaction by using all the Unspent Transaction Outputs (UTXOs) of the account as input, and then specify the output address and amount you want to send. -->
        <Github language="js"
      url="https://github.com/near-examples/near-multichain/blob/main/src/components/Bitcoin.jsx"
      start="62" end="67"
      fname="Bitcoin.jsx"
       />
  </Language>
</CodeTabs>

:::tip
If you're a Rust developer, you can use the [Omni Transaction](https://github.com/near/omni-transaction-rs) Rust library to build transactions easily for different blockchains (like Bitcoin and Ethereum) inside NEAR contracts.
:::

---

## 3. Requesting the Signature

Once the transaction is created and ready to be signed, a signature request is made by calling `sign` on the [MPC smart contract](https://github.com/near/mpc-recovery/blob/f31e39f710f2fb76706e7bb638a13cf1fa1dbf26/contract/src/lib.rs#L298).

The method requires two parameters:

  1. The `transaction` to be signed for the target blockchain
  2. The derivation `path` for the account we want to use to sign the transaction

<Tabs groupId="code-tabs">
  <TabItem value="Ξ EVM">
    <Github language="js"
<<<<<<< HEAD
      url="https://github.com/near-examples/near-multichain/blob/main/src/components/EVM/EVM.jsx"
      start="110" end="125" />
=======
      url="https://github.com/near-examples/near-multichain/blob/aafcfe27f89d000e5abf94580dd4a7aaecb09fa7/src/services/ethereum.js"
      start="75" end="87" />
>>>>>>> 09e285b7

</TabItem>

  <TabItem value="₿ Bitcoin">
    <Github language="js"
<<<<<<< HEAD
      url="https://github.com/near-examples/near-multichain/blob/main/src/components/Bitcoin.jsx"
      start="74" end="97" />
=======
      url="https://github.com/near-examples/near-multichain/blob/aafcfe27f89d000e5abf94580dd4a7aaecb09fa7/src/services/bitcoin.js"
      start="55" end="118" />
>>>>>>> 09e285b7

For bitcoin, all UTXOs are signed independently and then combined into a single transaction.

</TabItem>

</Tabs>

<details>

  <summary> Deposit amount </summary>

  In this example, we attach a deposit of 0.05 $NEAR for the signature request. The transaction may fail if the network is congested since the deposit required by the MPC service scales linearly with the number of pending requests, from 1 yoctoNEAR to a maximum of 0.65 $NEAR. Any unused deposit will be refunded and if the signature fails, the user will be refunded the full deposit.

  As an alternative, the MPC contract provides an [`experimental_signature_deposit()`](https://github.com/near/mpc/blob/develop/API.md#experimantal_signature_deposit) method to check the current deposit required.
  Keep in mind that this could provide an unreliable value, since the amount will likely change between the time of the check and the time of the request.

</details>

:::info

The contract will take some time to respond, as the `sign` method [yields execution](/blog/yield-resume), waiting for the MPC service to sign the transaction.

:::

---

## 4. Formatting the Signature

The MPC contract will not return the signature of the transaction itself, but the elements needed to rebuild the signature matching the target blockchain's format.

This allows the contract to generalize the signing process for multiple blockchains.

<Tabs groupId="code-tabs">
  <TabItem value="Ξ EVM">
    <Github language="js"
<<<<<<< HEAD
      url="https://github.com/near-examples/near-multichain/blob/main/src/components/EVM/EVM.jsx"
      start="126" end="132" />
=======
      url="https://github.com/near-examples/near-multichain/blob/aafcfe27f89d000e5abf94580dd4a7aaecb09fa7/src/services/ethereum.js"
      start="89" end="100" />
>>>>>>> 09e285b7

In Ethereum, the signature is formatted by concatenating the `r`, `s`, and `v` values returned by the contract.

</TabItem>

<TabItem value="₿ Bitcoin">
<<<<<<< HEAD
        <Github language="js"
      url="https://github.com/near-examples/near-multichain/blob/main/src/components/Bitcoin.jsx"
      start="98" end="104" />
=======
    <Github language="js"
      url="https://github.com/near-examples/near-multichain/blob/aafcfe27f89d000e5abf94580dd4a7aaecb09fa7/src/services/bitcoin.js"
      start="120" end="172" />
>>>>>>> 09e285b7

In Bitcoin, the signature is formatted by concatenating the `r` and `s` values returned by the contract.

</TabItem>

</Tabs>

---

## 5. Relaying the Signature

Once we have reconstructed the signature, we can relay it to the corresponding network. This will once again vary depending on the target blockchain.

<Tabs groupId="code-tabs">
<<<<<<< HEAD
  <TabItem value="Ξ EVM">
      <Github language="js"
      url="https://github.com/near-examples/near-multichain/blob/main/src/components/EVM/EVM.jsx"
      start="150" end="150" />
=======
  <TabItem value="Ξ Ethereum">
    <Github language="js"
      url="https://github.com/near-examples/near-multichain/blob/aafcfe27f89d000e5abf94580dd4a7aaecb09fa7/src/services/ethereum.js"
      start="109" end="115" />
>>>>>>> 09e285b7

</TabItem>

<TabItem value="₿ Bitcoin">
    <Github language="js"
<<<<<<< HEAD
      url="https://github.com/near-examples/near-multichain/blob/main/src/components/Bitcoin.jsx"
      start="124" end="124" />
=======
      url="https://github.com/near-examples/near-multichain/blob/aafcfe27f89d000e5abf94580dd4a7aaecb09fa7/src/services/bitcoin.js"
      start="189" end="202" />
>>>>>>> 09e285b7

</TabItem>

</Tabs>

:::info
⭐️ For a deep dive into the concepts of Chain Signatures see [What are Chain Signatures?](/concepts/abstraction/chain-signatures)

⭐️ For complete examples of a NEAR account performing Eth transactions:

- [web-app example](https://github.com/near-examples/near-multichain)
- [component example](https://test.near.social/bot.testnet/widget/chainsig-sign-eth-tx)

:::<|MERGE_RESOLUTION|>--- conflicted
+++ resolved
@@ -66,21 +66,13 @@
 <Tabs groupId="code-tabs">
   <TabItem value="Ξ EVM">
     <Github language="js"
-<<<<<<< HEAD
       url="https://github.com/near-examples/near-multichain/blob/main/src/components/EVM/EVM.jsx" start="89" end="92" />
-=======
-      url="https://github.com/near-examples/near-multichain/blob/aafcfe27f89d000e5abf94580dd4a7aaecb09fa7/src/services/ethereum.js" start="18" end="21" />
->>>>>>> 09e285b7
 
 </TabItem>
 
 <TabItem value="₿ Bitcoin">
     <Github language="js"
-<<<<<<< HEAD
       url="https://github.com/near-examples/near-multichain/blob/main/src/components/Bitcoin.jsx" start="43" end="46" />
-=======
-      url="https://github.com/near-examples/near-multichain/blob/aafcfe27f89d000e5abf94580dd4a7aaecb09fa7/src/services/bitcoin.js" start="17" end="25" />
->>>>>>> 09e285b7
 
 </TabItem>
 
@@ -113,25 +105,6 @@
 
 Constructing the transaction to be signed (transaction, message, data, etc.) varies depending on the target blockchain, but generally it's the hash of the message or transaction to be signed.
 
-<<<<<<< HEAD
-=======
-<Tabs groupId="code-tabs">
-  <TabItem value="Ξ Ethereum">
-    <Github language="js"
-      url="https://github.com/near-examples/near-multichain/blob/aafcfe27f89d000e5abf94580dd4a7aaecb09fa7/src/services/ethereum.js"
-      start="47" end="73" />
-
-In Ethereum, constructing the transaction is simple since you only need to specify the address of the receiver and how much you want to send.
-
-</TabItem>
-
-<TabItem value="₿ Bitcoin">
-    <Github language="js"
-      url="https://github.com/near-examples/near-multichain/blob/aafcfe27f89d000e5abf94580dd4a7aaecb09fa7/src/services/bitcoin.js"
-      start="41" end="53" />
-
-In bitcoin, you construct a new transaction by using all the Unspent Transaction Outputs (UTXOs) of the account as input, and then specify the output address and amount you want to send.
->>>>>>> 09e285b7
 
 <CodeTabs>
 
@@ -177,25 +150,15 @@
 <Tabs groupId="code-tabs">
   <TabItem value="Ξ EVM">
     <Github language="js"
-<<<<<<< HEAD
       url="https://github.com/near-examples/near-multichain/blob/main/src/components/EVM/EVM.jsx"
       start="110" end="125" />
-=======
-      url="https://github.com/near-examples/near-multichain/blob/aafcfe27f89d000e5abf94580dd4a7aaecb09fa7/src/services/ethereum.js"
-      start="75" end="87" />
->>>>>>> 09e285b7
 
 </TabItem>
 
   <TabItem value="₿ Bitcoin">
     <Github language="js"
-<<<<<<< HEAD
       url="https://github.com/near-examples/near-multichain/blob/main/src/components/Bitcoin.jsx"
       start="74" end="97" />
-=======
-      url="https://github.com/near-examples/near-multichain/blob/aafcfe27f89d000e5abf94580dd4a7aaecb09fa7/src/services/bitcoin.js"
-      start="55" end="118" />
->>>>>>> 09e285b7
 
 For bitcoin, all UTXOs are signed independently and then combined into a single transaction.
 
@@ -231,28 +194,17 @@
 <Tabs groupId="code-tabs">
   <TabItem value="Ξ EVM">
     <Github language="js"
-<<<<<<< HEAD
       url="https://github.com/near-examples/near-multichain/blob/main/src/components/EVM/EVM.jsx"
       start="126" end="132" />
-=======
-      url="https://github.com/near-examples/near-multichain/blob/aafcfe27f89d000e5abf94580dd4a7aaecb09fa7/src/services/ethereum.js"
-      start="89" end="100" />
->>>>>>> 09e285b7
 
 In Ethereum, the signature is formatted by concatenating the `r`, `s`, and `v` values returned by the contract.
 
 </TabItem>
 
 <TabItem value="₿ Bitcoin">
-<<<<<<< HEAD
         <Github language="js"
       url="https://github.com/near-examples/near-multichain/blob/main/src/components/Bitcoin.jsx"
       start="98" end="104" />
-=======
-    <Github language="js"
-      url="https://github.com/near-examples/near-multichain/blob/aafcfe27f89d000e5abf94580dd4a7aaecb09fa7/src/services/bitcoin.js"
-      start="120" end="172" />
->>>>>>> 09e285b7
 
 In Bitcoin, the signature is formatted by concatenating the `r` and `s` values returned by the contract.
 
@@ -267,29 +219,17 @@
 Once we have reconstructed the signature, we can relay it to the corresponding network. This will once again vary depending on the target blockchain.
 
 <Tabs groupId="code-tabs">
-<<<<<<< HEAD
   <TabItem value="Ξ EVM">
       <Github language="js"
       url="https://github.com/near-examples/near-multichain/blob/main/src/components/EVM/EVM.jsx"
       start="150" end="150" />
-=======
-  <TabItem value="Ξ Ethereum">
-    <Github language="js"
-      url="https://github.com/near-examples/near-multichain/blob/aafcfe27f89d000e5abf94580dd4a7aaecb09fa7/src/services/ethereum.js"
-      start="109" end="115" />
->>>>>>> 09e285b7
 
 </TabItem>
 
 <TabItem value="₿ Bitcoin">
     <Github language="js"
-<<<<<<< HEAD
       url="https://github.com/near-examples/near-multichain/blob/main/src/components/Bitcoin.jsx"
       start="124" end="124" />
-=======
-      url="https://github.com/near-examples/near-multichain/blob/aafcfe27f89d000e5abf94580dd4a7aaecb09fa7/src/services/bitcoin.js"
-      start="189" end="202" />
->>>>>>> 09e285b7
 
 </TabItem>
 
