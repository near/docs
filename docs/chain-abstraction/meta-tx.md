---
id: meta-transactions
title: Meta Transactions
<<<<<<< HEAD
sidebar_label: NEP-366
description: "Learn about NEP-366 meta transactions on NEAR, allowing users to execute transactions without owning gas tokens by using relayers to cover transaction fees."
=======
>>>>>>> 25932492
---

[NEP-366](https://github.com/near/NEPs/pull/366) introduced the concept of meta transactions to Near Protocol. This feature allows users to execute transactions on NEAR without owning any gas or tokens. In order to enable this, users construct and sign transactions off-chain. A third party (the relayer) is used to cover the fees of submitting and executing the transaction.

---

## Overview

![Flow chart of meta
transactions](https://raw.githubusercontent.com/near/NEPs/003e589e6aba24fc70dd91c9cf7ef0007ca50735/neps/assets/nep-0366/NEP-DelegateAction.png)
_Credits for the diagram go to the NEP authors Alexander Fadeev and Egor
Uleyskiy._

The graphic shows an example use case for meta transactions. Alice owns an
amount of the fungible token `$FT`. She wants to transfer some to John. To do
that, she needs to call `ft_transfer("john", 10)` on an account named `FT`.

The problem is, Alice has no NEAR tokens. She only has a NEAR account that
someone else funded for her and she owns the private keys. She could create a
signed transaction that would make the `ft_transfer("john", 10)` call. But
validator nodes will not accept it, because she does not have the necessary Near
token balance to purchase the gas.

With meta transactions, Alice can create a `DelegateAction`, which is very
similar to a transaction. It also contains a list of actions to execute and a
single receiver for those actions. She signs the `DelegateAction` and forwards
it (off-chain) to a relayer. The relayer wraps it in a transaction, of which the
relayer is the signer and therefore pays the gas costs. If the inner actions
have an attached token balance, this is also paid for by the relayer.

On chain, the `SignedDelegateAction` inside the transaction is converted to an
action receipt with the same `SignedDelegateAction` on the relayer's shard. The
receipt is forwarded to the account from `Alice`, which will unpacked the
`SignedDelegateAction` and verify that it is signed by Alice with a valid Nonce,
etc. If all checks are successful, a new action receipt with the inner actions
as body is sent to `FT`. There, the `ft_transfer` call finally executes.

---

## Relayer

Meta transactions only work with an off-chain service known as `relayer`. Think of it as a server that accepts a `SignedDelegateAction`, does some checks on them and eventually forwards it inside a transaction to the network.

:::tip

Want to build a relayer? Check out the [Relayer Guide](meta-transactions.md)

:::

A relayer may choose to offer their service for free but that's not going to be
financially viable long-term. But they could easily have the user pay using
other means, outside of Near blockchain. And with some tricks, it can even be
paid using fungible tokens on Near.

In the example visualized above, the payment is done using $FT. Together with
the transfer to John, Alice also adds an action to pay 0.1 $FT to the relayer.
The relayer checks the content of the `SignedDelegateAction` and only processes
it if this payment is included as the first action. In this way, the relayer
will be paid in the same transaction as John.

:::warning Keep in mind
The payment to the relayer is still not guaranteed. It could be that
Alice does not have sufficient `$FT` and the transfer fails. To mitigate, the
relayer should check the `$FT` balance of Alice first.
:::

Unfortunately, this still does not guarantee that the balance will be high
enough once the meta transaction executes. The relayer could waste NEAR gas
without compensation if Alice somehow reduces her $FT balance in just the right
moment. Some level of trust between the relayer and its user is therefore
required.

<details>
<summary> Technical Details </summary>

Technically, the end user (client) creates a `SignedDelegateAction` that contains the data necessary to construct a `Transaction`, signs the `SignedDelegateAction` using their key, and send it to  the relayer service.

When the request is received, the relayer uses its own key to sign a `Transaction` using the fields in the `SignedDelegateAction` as input to create a `SignedTransaction`.

The `SignedTransaction` is then sent to the network via RPC call, and the result is sent back to the client. The `Transaction` is executed in such a way that the relayer pays the GAS fees, but all actions are executed as if the user had sent the transaction.
</details>

<details>
<summary> Why using a relayer? </summary>

## Why use a Relayer?

There are multiple reasons to use a relayer:
1. Your users are new to NEAR and don't have any gas to cover transactions
2. Your users have an account on NEAR, but only have a Fungible Token Balance. They can now use the FT to pay for gas
3. As an enterprise or a large startup you want to seamlessly onboard your existing users onto NEAR without needing them to worry about gas costs and seed phrases
4. As an enterprise or large startup you have a user base that can generate large spikes of user activity that would congest the network. In this case, the relayer acts as a queue for low urgency transactions
5. In exchange for covering the gas fee costs, relayer operators can limit where users spend their assets while allowing users to have custody and ownership of their assets
6. Capital Efficiency: Without relayer if your business has 1M users they would have to be allocated 0.25 NEAR to cover their gas costs totalling 250k NEAR. However, only ~10% of the users would actually use the full allowance and a large amount of the 250k NEAR is just sitting there unused. So using the relayer, you can allocate 50k NEAR as a global pool of capital for your users, which can refilled on an as needed basis. 

</details>

---

## Limitations

### Single receiver

A meta transaction, like a normal transaction, can only have one receiver. It's
possible to chain additional receipts afterwards. But crucially, there is no
atomicity guarantee and no roll-back mechanism.

<hr class="subsection" />

### Accounts must be initialized

Any transaction, including meta transactions, must use NONCEs to avoid replay
attacks. The NONCE must be chosen by Alice and compared to a NONCE stored on
chain. This NONCE is stored on the access key information that gets initialized
when creating an account.

---

## Constraints on the actions inside a meta transaction

A transaction is only allowed to contain one single delegate action. Nested
delegate actions are disallowed and so are delegate actions next to each other
in the same receipt.

---

## Gas costs for meta transactions

Meta transactions challenge the traditional ways of charging gas for actions.
Let's assume Alice uses a relayer to
execute actions with Bob as the receiver.

1. The relayer purchases the gas for all inner actions, plus the gas for the
   delegate action wrapping them.
2. The cost of sending the inner actions and the delegate action from the
   relayer to Alice's shard will be burned immediately. The condition `relayer
   == Alice` determines which action `SEND` cost is taken (`sir` or `not_sir`).
   Let's call this `SEND(1)`.
3. On Alice's shard, the delegate action is executed, thus the `EXEC` gas cost
   for it is burned. Alice sends the inner actions to Bob's shard. Therefore, we
   burn the `SEND` fee again. This time based on `Alice == Bob` to figure out
   `sir` or `not_sir`. Let's call this `SEND(2)`.
4. On Bob's shard, we execute all inner actions and burn their `EXEC` cost.

Each of these steps should make sense and not be too surprising. But the
consequence is that the implicit costs paid at the relayer's shard are
`SEND(1)` + `SEND(2)` + `EXEC` for all inner actions plus `SEND(1)` + `EXEC` for
the delegate action. This might be surprising but hopefully with this
explanation it makes sense now!

---

## Gas refunds in meta transactions

Gas refund receipts work exactly like for normal transaction. At every step, the
difference between the pessimistic gas price and the actual gas price at that
height is computed and refunded. At the end of the last step, additionally all
remaining gas is also refunded at the original purchasing price. The gas refunds
go to the signer of the original transaction, in this case the relayer. This is
only fair, since the relayer also paid for it.

---

## Balance refunds in meta transactions

Unlike gas refunds, the protocol sends balance refunds to the predecessor
(a.k.a. sender) of the receipt. This makes sense, as we deposit the attached
balance to the receiver, who has to explicitly reattach a new balance to new
receipts they might spawn.

In the world of meta transactions, this assumption is also challenged. If an
inner action requires an attached balance (for example a transfer action) then
this balance is taken from the relayer.

The relayer can see what the cost will be before submitting the meta transaction
and agrees to pay for it, so nothing wrong so far. But what if the transaction
fails execution on Bob's shard? At this point, the predecessor is `Alice` and
therefore she receives the token balance refunded, not the relayer. This is
something relayer implementations must be aware of since there is a financial
incentive for Alice to submit meta transactions that have high balances attached
but will fail on Bob's shard.

---

## Function Call Access Keys in Meta Transactions

[Function Call Access Keys](../protocol/access-keys.md#function-call-keys)
are limited to signing transactions for specific methods on a specific contract.


Additionally, they can have an allowance, which limits the amount of tokens that
can be spent on GAS fees. This limit however can be circumvented by using meta
transactions.

When a `DelegateAction` is processed in the network, the access key of the sender
is checked against the receiver and the methods called. If the access key is allowed to
make the call, the action is executed.

The allowance however is not checked, as all costs have been covered by the
relayer. Hence, the action will be executed even if the allowance is insufficient
to cover the costs.<|MERGE_RESOLUTION|>--- conflicted
+++ resolved
@@ -1,11 +1,7 @@
 ---
 id: meta-transactions
 title: Meta Transactions
-<<<<<<< HEAD
-sidebar_label: NEP-366
 description: "Learn about NEP-366 meta transactions on NEAR, allowing users to execute transactions without owning gas tokens by using relayers to cover transaction fees."
-=======
->>>>>>> 25932492
 ---
 
 [NEP-366](https://github.com/near/NEPs/pull/366) introduced the concept of meta transactions to Near Protocol. This feature allows users to execute transactions on NEAR without owning any gas or tokens. In order to enable this, users construct and sign transactions off-chain. A third party (the relayer) is used to cover the fees of submitting and executing the transaction.
