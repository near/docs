--- conflicted
+++ resolved
@@ -35,7 +35,7 @@
 
 ### What contracts should we be aware of right now?
 
-We have developed a number of [initial contracts](https://github.com/near/initial-contracts) with **ones in bold** being most mature at time of writing
+We have developed a number of [initial contracts](https://github.com/near/initial-contracts)  <img src="../../assets/icon-link.png" alt="^" style="display: inline; width: 0.8rem;"/> with **ones in bold** being most mature at time of writing
 
 - **Staking Pool / Delegation contract**
 - **Lockup / Vesting contract**
@@ -45,7 +45,7 @@
 
 ### Do you have a cold wallet implementation (ie. Ledger)?
 
-https://github.com/near/near-ledger-app
+https://github.com/near/near-ledger-app  <img src="../../assets/icon-link.png" alt="^" style="display: inline; width: 0.8rem;"/>
 
 
 ## Validators
@@ -62,11 +62,7 @@
 * Getting slashed.
 Otherwise a validator will remain a validator indefinitely.
 
-<<<<<<< HEAD
-Validator election happens in epochs. The [Nightshade whitepaper](http://near.ai/nightshade) <img src="../../assets/icon-link.png" alt="^" style="display: inline; width: 0.8rem;"/>  introduces epochs this way: "the maintenance of the network is done in epochs, where an epoch is a period of time on the order of days."
-=======
-Validator election happens in epochs. The [Nightshade whitepaper](http://near.ai/nightshade) introduces epochs this way: "the maintenance of the network is done in epochs" where an epoch is a period of time on the order of half a day.
->>>>>>> 0a05c597
+Validator election happens in epochs. The [Nightshade whitepaper](http://near.ai/nightshade) <img src="../../assets/icon-link.png" alt="^" style="display: inline; width: 0.8rem;"/> introduces epochs this way: "the maintenance of the network is done in epochs" where an epoch is a period of time on the order of half a day.
 
 At the beginning of each epoch, some computation produces a list of validators for the *very next epoch*.
 The input to this computation includes all accounts that have "raised their hand to be a validator"
@@ -139,23 +135,17 @@
 ### What is the source of truth for current block height exposed via API?
 
 - MainNet
-  - https://explorer.mainnet.near.org (also https://explorer.near.org)
-  - https://rpc.mainnet.near.org/status
+  - https://explorer.mainnet.near.org  <img src="../../assets/icon-link.png" alt="^" style="display: inline; width: 0.8rem;"/> (also https://explorer.near.org  <img src="../../assets/icon-link.png" alt="^" style="display: inline; width: 0.8rem;"/> )
+  - https://rpc.mainnet.near.org/status  <img src="../../assets/icon-link.png" alt="^" style="display: inline; width: 0.8rem;"/>
 - TestNet
-<<<<<<< HEAD
-  - https://explorer.testnet.near.org <img src="../../assets/icon-link.png" alt="^" style="display: inline; width: 0.8rem;"/>
-  - https://rpc.testnet.near.org/status <img src="../../assets/icon-link.png" alt="^" style="display: inline; width: 0.8rem;"/>
-- MainNet
-  - tbd
-=======
-  - https://explorer.testnet.near.org
-  - https://rpc.testnet.near.org/status
+  - https://explorer.testnet.near.org  <img src="../../assets/icon-link.png" alt="^" style="display: inline; width: 0.8rem;"/>
+  - https://rpc.testnet.near.org/status  <img src="../../assets/icon-link.png" alt="^" style="display: inline; width: 0.8rem;"/>
 - BetaNet
-  - https://explorer.betanet.near.org
-  - https://rpc.betanet.near.org/status
+  - https://explorer.betanet.near.org  <img src="../../assets/icon-link.png" alt="^" style="display: inline; width: 0.8rem;"/>
+  - https://rpc.betanet.near.org/status  <img src="../../assets/icon-link.png" alt="^" style="display: inline; width: 0.8rem;"/>
 - DevNet
-  - https://explorer.devnet.near.org
-  - https://rpc.devnet.near.org/status
+  - https://explorer.devnet.near.org  <img src="../../assets/icon-link.png" alt="^" style="display: inline; width: 0.8rem;"/>
+  - https://rpc.devnet.near.org/status  <img src="../../assets/icon-link.png" alt="^" style="display: inline; width: 0.8rem;"/>
 
 
 ### How old can the referenced block hash be before it's invalid?
@@ -167,10 +157,9 @@
 # in the line above, testnet may be replaced with mainnet, betanet or devnet
 ```
 
-It's `86400` blocks or `~24` hours: https://github.com/nearprotocol/nearcore/blob/master/neard/res/mainnet_genesis.json#L212
+It's `86400` blocks or `~24` hours: https://github.com/nearprotocol/nearcore/blob/master/neard/res/mainnet_genesis.json#L212  <img src="../../assets/icon-link.png" alt="^" style="display: inline; width: 0.8rem;"/>
 
 In the response we find `transaction_validity_period": 86400` (and since it takes about 1 second to produce a block, this period is about 24 hrs)
->>>>>>> 0a05c597
 
 ## Blockchain
 
@@ -218,7 +207,7 @@
 
 ### How are addresses generated?
 
-Please check out the spec here on accounts https://nomicon.io/DataStructures/Account.html.
+Please check out the spec here on accounts https://nomicon.io/DataStructures/Account.html  <img src="../../assets/icon-link.png" alt="^" style="display: inline; width: 0.8rem;"/> .
 
 ### What is the balance record-keeping model on the NEAR platform?
 
@@ -244,7 +233,7 @@
 
 We have an [RPC method for viewing account](/docs/interaction/rpc#view_account).
 
-The [JS implementation is here](https://github.com/near/near-api-js/blob/d7f0cb87ec320b723734045a4ee9d17d94574a19/src/providers/json-rpc-provider.ts#L73). Note that in this RPC interface you can specify the finality requirement (whether to query the latest state or finalized state). 
+The [JS implementation is here](https://github.com/near/near-api-js/blob/d7f0cb87ec320b723734045a4ee9d17d94574a19/src/providers/json-rpc-provider.ts#L73)  <img src="../../assets/icon-link.png" alt="^" style="display: inline; width: 0.8rem;"/>. Note that in this RPC interface you can specify the finality requirement (whether to query the latest state or finalized state). 
 
 For custody purposes, it is recommended not to rely on latest state but only what is finfalized.
 
@@ -260,7 +249,7 @@
 
 ### How do we know how much gas to add to a transaction?
 
-- See reference documentation here: https://nomicon.io/Economics/README.html
+- See reference documentation here: https://nomicon.io/Economics/README.html  <img src="../../assets/icon-link.png" alt="^" style="display: inline; width: 0.8rem;"/>
 - See API documentation for [discovering gas price via RPC here](/docs/interaction/rpc#gas-price). 
 
 The issuer of a transaction should attach some amount of gas by taking a guess at budget which will get the transaction processed.  The contract knows how much to fund different cross contract calls. Gas price is calculated and fixed per block, but may change from block to block depending on how full / busy the block is. If blocks become more than half full then gas price increases.
@@ -283,7 +272,7 @@
 
 ### How is the hash preimage generated? Which fields does the raw transaction consist of?
 
-For a transaction, we sign the hash of the transaction. More specifically, what is signed is the `sha256` of the transaction object serialized in borsh (https://github.com/near/borsh).
+For a transaction, we sign the hash of the transaction. More specifically, what is signed is the `sha256` of the transaction object serialized in borsh (https://github.com/near/borsh  <img src="../../assets/icon-link.png" alt="^" style="display: inline; width: 0.8rem;"/>).
 
 ### How do transactions work on the NEAR platform?
 
@@ -298,15 +287,11 @@
 
 Receipts may generate other, new receipts which in turn are propagated around the network until all receipts have been applied.  If any action within a transaction fails, the entire transaction is rolled back and any unburnt fees are refunded to the proper accounts.
 
-<<<<<<< HEAD
-For more detail, see [`Transactions`](https://nomicon.io/RuntimeSpec/Transactions.html) <img src="../../assets/icon-link.png" alt="^" style="display: inline; width: 0.8rem;"/> , [`Actions`](https://nomicon.io/RuntimeSpec/Actions.html) <img src="../../assets/icon-link.png" alt="^" style="display: inline; width: 0.8rem;"/> and [`Receipts`](https://nomicon.io/RuntimeSpec/Receipts.html) <img src="../../assets/icon-link.png" alt="^" style="display: inline; width: 0.8rem;"/> .
-=======
-For more detail, see specs on [`Transactions`](https://nomicon.io/RuntimeSpec/Transactions.html), [`Actions`](https://nomicon.io/RuntimeSpec/Actions.html), [`Receipts`](https://nomicon.io/RuntimeSpec/Receipts.html)
+For more detail, see specs on [`Transactions`](https://nomicon.io/RuntimeSpec/Transactions.html)  <img src="../../assets/icon-link.png" alt="^" style="display: inline; width: 0.8rem;"/> , [`Actions`](https://nomicon.io/RuntimeSpec/Actions.html)  <img src="../../assets/icon-link.png" alt="^" style="display: inline; width: 0.8rem;"/> , [`Receipts`](https://nomicon.io/RuntimeSpec/Receipts.html)  <img src="../../assets/icon-link.png" alt="^" style="display: inline; width: 0.8rem;"/>
 
 ### How does NEAR serialize transactions?
->>>>>>> 0a05c597
-
-We use a simple binary serialization format that's deterministic: https://borsh.io
+
+We use a simple binary serialization format that's deterministic: https://borsh.io  <img src="../../assets/icon-link.png" alt="^" style="display: inline; width: 0.8rem;"/>
 
 ## Additional Resources
 
