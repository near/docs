--- conflicted
+++ resolved
@@ -72,11 +72,9 @@
 
 The flags in near-cli are 'test', 'ci' and 'ci-betnet'.
 
-<<<<<<< HEAD
 **Note:** The default network for `near-cli` is `testnet`. If you would like to change this to `mainnet` or `betanet`, please see [`near-cli` network selection](/docs/development/near-cli#network-selection) for instructions.
-=======
+
 >Got a question?
 <a href="https://stackoverflow.com/questions/tagged/nearprotocol">
   <h8> Ask it on stack overflow! </h8>
-</a>
->>>>>>> a89f698e
+</a>