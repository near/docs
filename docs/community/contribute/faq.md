---
id: contribute-faq
title: Contributor FAQ
sidebar_label: Contributor FAQ
---

### How can I get involved? {#how-can-i-get-involved}
It depends what you are excited about doing! Do you want to develop on NEAR? Build tutorials? Answer questions? Expand our documentation? 

We recommend you to have a look at our [Contributor Program](https://near.org/community/). If you are looking for something a little different, or you have questions, please reach out to the team on [Discord](http://near.chat/).

### How do I report a security vulnerability? {#how-do-i-report-a-security-vulnerability}
The most up-to-date information about security vulnerability reporting is provided [in the core repo](https://github.com/near/nearcore/blob/master/SECURITY.md).

<<<<<<< HEAD
### Does NEAR have a bug bounty program available? {#does-near-have-a-bug-bounty-program-available}
While we currently do not have a bug bounty program, you can contribute to our development of resources through our [Contributor Program](https://near.org/contributor/). Additionally, we have hosted several hackathons; for future events sign-up to our newsletter and follow us on Discord.
=======
### Does NEAR have a bug bounty program available?
While we currently do not have a bug bounty program, you can contribute to our development of resources through our [Contributor Program](https://near.org/community/). Additionally, we have hosted several hackathons; for future events sign-up to our newsletter and follow us on Discord.
>>>>>>> 5d5b239b

### Are articles (not NEAR specific) allowed to be shared on Discord or Telegram? {#are-articles-not-near-specific-allowed-to-be-shared-on-discord-or-telegram}
Links to educational content are allowed to be shared in the channels. If you are uncertain, please message an admin or somebody from the Team first; either on Telegram or [Discord](http://near.chat/).

### How are you building your community? {#how-are-you-building-your-community}
We are actively working on expanding our community. If you have any suggestions, or you want to help out, please get in touch on [Discord](http://near.chat/). For long-term engagement, please have a look at our Contributor Program. If you want to build on NEAR, please check out our [contribution guidelines](/docs/community/contribute/contribute-nearcore).

>Got a question?
<a href="https://stackoverflow.com/questions/tagged/nearprotocol">
  <h8>Ask it on StackOverflow!</h8></a><|MERGE_RESOLUTION|>--- conflicted
+++ resolved
@@ -12,13 +12,8 @@
 ### How do I report a security vulnerability? {#how-do-i-report-a-security-vulnerability}
 The most up-to-date information about security vulnerability reporting is provided [in the core repo](https://github.com/near/nearcore/blob/master/SECURITY.md).
 
-<<<<<<< HEAD
 ### Does NEAR have a bug bounty program available? {#does-near-have-a-bug-bounty-program-available}
-While we currently do not have a bug bounty program, you can contribute to our development of resources through our [Contributor Program](https://near.org/contributor/). Additionally, we have hosted several hackathons; for future events sign-up to our newsletter and follow us on Discord.
-=======
-### Does NEAR have a bug bounty program available?
 While we currently do not have a bug bounty program, you can contribute to our development of resources through our [Contributor Program](https://near.org/community/). Additionally, we have hosted several hackathons; for future events sign-up to our newsletter and follow us on Discord.
->>>>>>> 5d5b239b
 
 ### Are articles (not NEAR specific) allowed to be shared on Discord or Telegram? {#are-articles-not-near-specific-allowed-to-be-shared-on-discord-or-telegram}
 Links to educational content are allowed to be shared in the channels. If you are uncertain, please message an admin or somebody from the Team first; either on Telegram or [Discord](http://near.chat/).
