--- conflicted
+++ resolved
@@ -21,18 +21,11 @@
 
 This is the interface through which you can create a new Indexer. On here you can specify:
 
-<<<<<<< HEAD
-- the filtering, transforming logic in `indexingLogic.js`
-- the database schema in `schema.sql`
-- the GraphQL queries in `queries.graphql`
-- the indexer name in Indexer Name
-=======
-- the filtering, transforming logic on `indexingLogic.js`
-- the database schema on `schema.sql`
-- the GraphQL queries on `GraphiQL`
-- the indexer name on Indexer Name
->>>>>>> 6516a259
-- from which block to start indexing on Specific Block Height or From Latest Block Height (selected by default)
+* the filtering, transforming logic in `indexingLogic.js`
+* the database schema in `schema.sql`
+* the GraphQL queries in `GraphiQL`
+* the indexer name on Indexer Name
+* from which block to start indexing on Specific Block Height or From Latest Block Height (selected by default)
 
 ### `IndexingLogic.js`
 
