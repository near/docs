--- conflicted
+++ resolved
@@ -116,14 +116,10 @@
 ## Composing Components
 One of the main advantages of components is that they can be reused and composed with other components.
 
-<<<<<<< HEAD
-To use your application inside of another one, simply invoke it using a `<Widget>` primitive. This will fetch the code from the NEAR blockchain, and include it inside of your new application.
+A BOS application is simply a component that puts together multiple components; this outer component acts as the entry point to your application.
+To use your component inside of another one, simply invoke it using a `<Widget>` primitive. This will fetch the code from the NEAR blockchain, and include it inside of your new application.
 
 <WidgetEditor>
-=======
-### Composition
-A BOS application is simply a component that puts together multiple components; this outer component acts as the entry point to your application. To use your component inside of another, simply invoke it using a `<Widget>` component. This will fetch the code from the NEAR blockchain, and include it inside of your new application.
->>>>>>> e66388e5
 
 ```ts
 const user = "gagdiez.near";
