---
id: queryapi-websockets
title: WebSocket-enabled Components with QueryAPI
sidebar_label: WebSockets & QueryAPI
---

<<<<<<< HEAD
In this article you'll learn how to create a B.O.S. component that gathers information from a [QueryAPI indexer](../queryapi/intro.md) using WebSockets.
=======
In this article you'll learn how to create a NEAR component that gathers information from a [QueryAPI indexer](../queryapi/intro.md) using WebSockets.
>>>>>>> 8c129661
In this example, the QueryAPI indexer monitors the widget activity on the blockchain, and the NEAR component gets that information using WebSockets.

:::info

[QueryAPI](../queryapi/intro.md) is a fully managed solution to build indexer functions, extract on-chain data, store it in a database, and be able to query it using GraphQL endpoints.

:::

## QueryAPI indexer

The [Widget Activity indexer](https://near.org/dataplatform.near/widget/QueryApi.App?selectedIndexerPath=roshaan.near/widget-activity-feed) keeps track of any widget activity on the `social.near` smart contract. Whenever a Widget transaction is found, the data is stored in a Postgres database.

### DB schema

The schema for the indexer's database is pretty simple:

```sql title=schema.sql
CREATE TABLE
  "widget_activity" (
    "id" SERIAL NOT NULL,
    "account_id" VARCHAR NOT NULL,
    "widget_name" VARCHAR NOT NULL,
    "block_height" DECIMAL(58, 0) NOT NULL,
    "receipt_id" VARCHAR NOT NULL,
    "block_timestamp" DECIMAL(20, 0) NOT NULL,
    CONSTRAINT "widgets_pkey" PRIMARY KEY ("id")
  );

CREATE INDEX
  idx_widget_activity_block_timestamp ON widget_activity (block_timestamp);
```

### Indexer logic

In the following code snippet, you can find the simple indexer logic that filters widget transactions from the `social.near` smart contract, and if it finds widget development activity, then it adds a record to the `widget_activity` table defined previously.

:::tip

To learn more, check the complete source code of the [Widget Activity indexer](https://near.org/dataplatform.near/widget/QueryApi.App?selectedIndexerPath=roshaan.near/widget-activity-feed).

:::


```js title=indexerLogic.js
  // Add your code here
  const SOCIAL_DB = "social.near";

  const nearSocialWidgetTxs = block
    .actions()
    .filter((action) => action.receiverId === SOCIAL_DB)
    .flatMap((action) =>
      action.operations
        .map((operation) => operation["FunctionCall"])
        .filter((operation) => operation?.methodName === "set")
        .map((functionCallOperation) => ({
          ...functionCallOperation,
          args: base64decode(functionCallOperation.args),
          receiptId: action.receiptId, // providing receiptId as we need it
        }))
        .filter((functionCall) => {
          const accountId = Object.keys(functionCall.args.data)[0];
          return Object.keys(functionCall.args.data[accountId]).includes(
            "widget"
          );
        })
    );

  if (nearSocialWidgetTxs.length > 0) {
    console.log("Found NEAR Widget Development Activity...");
    const blockHeight = block.blockHeight;
    const blockTimestamp = block.header().timestampNanosec;
    console.log(nearSocialWidgetTxs);
    await Promise.all(
      nearSocialWidgetTxs.map(async (widgetEditTx) => {
        const accountId = Object.keys(widgetEditTx.args.data)[0];
        const widgetName = Object.keys(
          widgetEditTx.args.data[accountId]["widget"]
        )[0];

        console.log(`ACCOUNT_ID: ${accountId}`);
        console.log(widgetName);
        await handleWidgetTx(
          accountId,
          widgetName,
          blockHeight,
          blockTimestamp,
          widgetEditTx.receiptId
        );
        console.log(widgetEditTx);
      })
    );
  }
}
```

---

This is the JS function that calls the GraphQL mutation `InsertWidgetActivity` and adds a record to the `widget_activity` table:

:::tip

Learn more about [QueryAPI indexing functions](../queryapi/index-function.md) and how to build your own indexers.

:::

```js title=indexerLogic.js
  async function handleWidgetTx(
    accountId,
    widgetName,
    blockHeight,
    blockTimestamp,
    receiptId
  ) {
    console.log(accountId, blockHeight, blockTimestamp, receiptId);
    try {
      const mutationData = {
        activity: {
          account_id: accountId,
          widget_name: widgetName,
          block_height: blockHeight,
          block_timestamp: blockTimestamp,
          receipt_id: receiptId,
        },
      };
      await context.graphql(
        `mutation InsertWidgetActivity($activity: roshaan_near_widget_activity_feed_widget_activity_insert_input = {}) {
  insert_roshaan_near_widget_activity_feed_widget_activity_one(object: $activity) {
    id
  }
}`,
        mutationData
      );
    } catch (e) {
      console.log(`Could not add widget activity to DB, ${e}`);
    }
  }
```

## Using WebSockets

Once you have a QueryAPI indexer running, you can use WebSockets to get the data in your NEAR Component. You only need to create a `WebSocket` object pointing to the QueryAPI's GraphQL endpoint.

### Setup

Here's a code snippet from the NEAR component that subscribes and processes any activity from the [Widget Activity indexer](#queryapi-indexer):

:::tip

The code below is only a snippet. If you want the full source code to play around with the component, you can fork the [Widget Activity Feed source code](https://near.org#/near/widget/ComponentDetailsPage?src=roshaan.near/widget/query-api-widget-feed) and build your own NEAR component.

:::

```js
const GRAPHQL_ENDPOINT = "near-queryapi.api.pagoda.co";

const LIMIT = 10;
const accountId = props.accountId || "roshaan.near" || context.accountId;

State.init({
  widgetActivities: [],
  widgetActivityCount: 0,
  startWebSocketWidgetActivity: null,
  initialFetch: false,
  soundEffect:
    "https://bafybeic7uvzmhuwjficgctpleov5i43rteavwmktyyjrauwi346ntgja4a.ipfs.nftstorage.link/",
});

const widgetActivitySubscription = `
  subscription IndexerQuery {
    roshaan_near_widget_activity_feed_widget_activity(
      order_by: {block_timestamp: desc}
      limit: ${LIMIT}
    ) {
      account_id
      block_height
      block_timestamp
      id
      receipt_id
      widget_name
    }
  }
`;

const subscriptionWidgetActivity = {
  type: "start",
  id: "widgetActivity", // You can use any unique identifier
  payload: {
    operationName: "IndexerQuery",
    query: widgetActivitySubscription,
    variables: {},
  },
};
function processWidgetActivity(activity) {
  return { ...activity };
}
function startWebSocketWidgetActivity(processWidgetActivities) {
  let ws = State.get().ws_widgetActivity;

  if (ws) {
    ws.close();
    return;
  }

  ws = new WebSocket(`wss://${GRAPHQL_ENDPOINT}/v1/graphql`, "graphql-ws");

  ws.onopen = () => {
    console.log(`Connection to WS has been established`);
    ws.send(
      JSON.stringify({
        type: "connection_init",
        payload: {
          headers: {
            "Content-Type": "application/json",
            "Hasura-Client-Name": "hasura-console",
            "x-hasura-role": "roshaan_near",
          },
          lazy: true,
        },
      })
    );

    setTimeout(() => ws.send(JSON.stringify(subscriptionWidgetActivity)), 50);
  };

  ws.onclose = () => {
    State.update({ ws_widgetActivity: null });
    console.log(`WS Connection has been closed`);
  };

  ws.onmessage = (e) => {
    const data = JSON.parse(e.data);
    console.log("received data", data);
    if (data.type === "data" && data.id === "widgetActivity") {
      processWidgetActivities(data.payload.data);
    }
  };

  ws.onerror = (err) => {
    State.update({ ws_widgetActivity: null });
    console.log("WebSocket error", err);
  };

  State.update({ ws_widgetActivity: ws });
}
```

:::info
Pay attention to the `subscriptionWidgetActivity` JSON payload.
:::

---

### Processing

This is the JS function that process the incoming widget activities generated by the QueryAPI indexer, allowing the NEAR component to create a feed based on the blockchain's widget activity:


:::tip

You can fork the [Widget Activity Feed source code](https://near.org#/near/widget/ComponentDetailsPage?src=roshaan.near/widget/query-api-widget-feed) and build your own NEAR component.

:::

```js
function processWidgetActivities(incoming_data) {
  let incoming_widgetActivities =
    incoming_data.roshaan_near_widget_activity_feed_widget_activity.flatMap(
      processWidgetActivity
    );
  const newActivities = [
    ...incoming_widgetActivities.filter((activity) => {
      return (
        state.widgetActivities.length == 0 ||
        activity.block_timestamp > state.widgetActivities[0].block_timestamp
      );
    }),
  ];
  const prevActivities = state.prevActivities || [];
  State.update({ widgetActivities: [...newActivities, ...prevActivities] });
}

if (state.ws_widgetActivity === undefined) {
  State.update({
    startWebSocketWidgetActivity: startWebSocketWidgetActivity,
  });
  state.startWebSocketWidgetActivity(processWidgetActivities);
}
```

---

### Rendering

Finally, rendering the activity feed on the NEAR component is straight-forward, by iterating through the `state.widgetActivities` map:

```js
return (
  <div>
    <Title>
      Widget Activity Feed{" "}
      <TextLink href="https://near.org/dataplatform.near/widget/QueryApi.App">
        {" "}
        Powered By QueryAPI{" "}
      </TextLink>
    </Title>
    <RowContainer>
      {state.widgetActivities.map((activity, i) => (
        <Card>
          <div>
            <Widget
              src="mob.near/widget/TimeAgo"
              props={{ blockHeight: activity.block_height }}
            />{" "}
            ago
          </div>
          <CardBody>
            <div key={i}>
              <Text bold>Widget Name: {activity.widget_name}</Text>
              <Text bold>Account ID: {activity.account_id}</Text>
            </div>
          </CardBody>
          <CardFooter>
            <TextLink
              href={`/#/near/widget/ComponentDetailsPage?src=${activity.account_id}/widget/${activity.widget_name}`}
            >
              View
            </TextLink>
          </CardFooter>
        </Card>
      ))}
    </RowContainer>
  </div>
);
```

---
<|MERGE_RESOLUTION|>--- conflicted
+++ resolved
@@ -4,11 +4,7 @@
 sidebar_label: WebSockets & QueryAPI
 ---
 
-<<<<<<< HEAD
-In this article you'll learn how to create a B.O.S. component that gathers information from a [QueryAPI indexer](../queryapi/intro.md) using WebSockets.
-=======
 In this article you'll learn how to create a NEAR component that gathers information from a [QueryAPI indexer](../queryapi/intro.md) using WebSockets.
->>>>>>> 8c129661
 In this example, the QueryAPI indexer monitors the widget activity on the blockchain, and the NEAR component gets that information using WebSockets.
 
 :::info
