--- conflicted
+++ resolved
@@ -41,8 +41,6 @@
 
    ![Playground](/docs/assets/QAPIScreen.gif)
 
-<<<<<<< HEAD
-=======
 :::tip
 
   -  Check the [NEAR Lake Primitives](https://near.github.io/near-lake-framework-js/) documentation
@@ -51,54 +49,10 @@
 
 :::
 
->>>>>>> 0203c3f3
 2. Once you have figured out a good logic to process the raw data, test the processing logic by [enabling debug mode](index-function.md#local-debug-mode) in the `indexingLogic.js` editor, and set a list of block heights that contains different cases that your processing logic must handle.
 
    ![QueryAPI Dashboard](/docs/assets/QAPIdebug.png)
 
-<<<<<<< HEAD
-3. Once your index logic extracts  all data correctly as expected, fork the indexer, create new tables in a schema to organize structured data, and update the indexer logic to process and store structured data.
-
-   :::tip
-   Check the [next section](#) to learn how to design optimal database schemas for your indexer.
-   :::
-
-4. Make sure to `try {} catch {}` exceptions while processing each block. In the `catch` section, log exceptional blocks and debug them by enabling debug mode. (set the block `height` of the problematic blocks, and run a local debug)
-
-  ```js
-  try {
-    console.log("Creating a PostSnapshot");
-    const mutationData = {
-      post_snapshot,
-    };
-    await context.graphql(
-      `
-      mutation CreatePostSnapshot($post_snapshot: bo_near_devhub_v17_post_snapshots_insert_input!) {
-        insert_bo_near_devhub_v17_post_snapshots_one(object: $post_snapshot) {post_id, block_height}
-      }
-      `,
-      mutationData
-    );
-    console.log(
-      `Post Snapshot with post_id ${post_id} at block_height ${block_height} has been added to the database`
-    );
-    return null;
-  } catch (e) {
-    console.log(
-      `Error creating Post Snapshot with post_id ${post_id} at block_height ${block_height}: ${e}`
-    );
-    return e;
-  }
-  ```
-
-5. You may have to do several iterations to fix all bugs in your indexer to process all the blocks correctly. In this case, you can fork the indexer, update the schema and `indexingLogic`, and try again. The new indexer can be named `YourIndexName_v2`, `YourIndexerName_v3`, `..._v4`, and so on.
-
-6. Remember to clean out old, unused indexers. If you get `YourIndexerName_v8` to work, it’s helpful to delete `..._v7`, `..._v6`, so they can free resources taken from QueryAPI workers.
-
-7. Whenever you add any changes to either the database schema or the `indexerLogic`, it’s a good idea to fork and deploy a new indexer. If not, your new indexing logic will re-run on old blocks, and if you don’t handle re-indexing in your `indexingLogic.js`, the same old data will be inserted again into the database, bringing further errors.
-
-<!--
-=======
 3. Once your index logic extracts all data correctly as expected, you might find that you need to create new tables or change your schema to better organize the data. In that case, fork the indexer, change the  SQL schema and update the indexer logic to process and store structured data.
 
 4. If there were changes in smart contracts, e.g. changes in method and event definitions, you might need to implement conditional logic on the block height.
@@ -151,7 +105,6 @@
   -  Change `query` to `subscription` for WebSockets
 
 
->>>>>>> 0203c3f3
 ## Database design
 
 Designing an optimal database schema depends on the type of indexer that you want to build.
