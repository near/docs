--- conflicted
+++ resolved
@@ -70,9 +70,5 @@
 For a technical implementation deep-dive, check these QueryAPI tutorials:
 
   - [NFTs Indexer](../tutorial/indexer-tutorials/nft-indexer.md): an indexer that keeps track of newly minted NFT on Near blockchain.
-<<<<<<< HEAD
-  - [Posts Indexer](../tutorial/indexer-tutorials/posts-indexer.md): this indexer keeps track of every new B.O.S. post found on the blockchain.
-=======
   - [Posts Indexer](../tutorial/indexer-tutorials/posts-indexer.md): this indexer keeps track of every new NEAR Social post found on the blockchain.
->>>>>>> 8c129661
   - [Social Feed Indexer](../tutorial/indexer-tutorials/feed-indexer.md): this indexer keeps track of new posts, comments, and likes on NEAR Social, so a social feed can be rendered quickly.