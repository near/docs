---
id: quickstart
<<<<<<< HEAD
title: Hello WebApp
sidebar_label: Quickstart ✨
description: "Quick guide to create a Web3 frontend application with NEAR integration - build a React/Next.js app where users can login with wallets and interact with smart contracts."
=======
title: Hello, Web3 App!
sidebar_label: Your First Web3 App
>>>>>>> 25932492
---
import Tabs from '@theme/Tabs';
import TabItem from '@theme/TabItem';
import {CodeTabs, Language, Github} from '@site/src/components/codetabs';
import MovingForwardSupportSection from '@site/src/components/MovingForwardSupportSection';

In this guide we will show you how to quickly spin up a frontend where users can **login** using their wallets and interact with a **contract**.

:::tip Searching to integrate NEAR in your App?
If you already have an application and want to integrate NEAR into it, we recommend you to first go through this guide and then check our documentation on [integrating NEAR to a frontend](./integrate-contracts.md)
:::

---

## Create NEAR App
If you already have [Node.js](https://nodejs.org/en/download) installed, simply run:

```bash
  npx create-near-app@latest
```

Use the interactive menu to set up:
1. `A Web App`.
2. `NextJs (Classic)`.

<details>
<summary> More boilerplate options from `create-near-app` </summary>

Using `create-near-app` you can also set up:
   - NextJs (App Router)
   - Vite (React)
   - JS/TS Smart Contract
   - Rust Smart Contract

</details>

:::tip Using pnpm
While you can use our app with any package manager, we recommend you to skip the installation step and manually install the dependencies using `pnpm i`.
:::

Once the folder is ready - and all dependencies installed - you can start the development server using `pnpm`.

```bash
pnpm dev
```

Visit `http://localhost:3000` in your browser to view the dApp. Note that since the dApp uses NextJS the app might take longer to load the pages on first visit.

<details>
<summary> The app is not starting? </summary>

Make sure you are using **node >= v18**, you can easily switch versions using `nvm use 18`

</details>

<hr className="subsection" />
:::info Info: Community Starter Templates

  These are some community templates that you can use to start quickstart your project. Refer to their pages for more information:
 * [Bitte Templates](https://templates.mintbase.xyz) - A `collection` of templates from [Bitte](https://www.bitte.ai/) and [MintBase](https://mintbase.xyz)
 * [NEARBuilders/near-vite-starter](https://github.com/NEARBuilders/near-vite-starter) - `Vite`, `TypeScript`, `Tanstack`, `Tailwind`,`Playwright`

:::
---

## Landing Page

Once the app starts you will see the landing page, rendering a navigation bar that allows users to login using their NEAR wallet. You can then navigate to the docs or the `Near Integration` page (which we will do).

![img](/docs/assets/examples/hello-near-landing-page.png)
*Landing page of Hello NEAR Gateway*

Go ahead and sign in with your NEAR account. If you don't have one, you can create one on the fly.

<hr className="subsection" />

### Under the Hood

[Next.js](https://nextjs.org/) uses a template system, where each page is a React component.

Our app's template is defined at `./src/pages/_app.js`. It does two things:

1. Initializes a [wallet selector](../tools/wallet-selector.md), and stores it in context so other components can access it later.
2. Renders the navigation menu and the page's content.

<Github url="https://github.com/near-examples/hello-near-examples/blob/main/frontend/src/pages/_app.js" language="jsx" start="22" end="48" />

When initializing the wallet-selector you can choose to **create a [Function-Call Key](../protocol/access-keys.md)** using the `createAccessKeyFor` parameter. This allows the application to sign `non-payable` methods on behalf of the user so they are not required to manually sign each transaction.

```jsx
const walletSelectorConfig = {
  networkId: NetworkId,
  createAccessKeyFor: HelloNearContract,
  modules: [
    ...
  ],
};
```

This example additionally includes the option to login with `Metamask` and other `EVM wallets`. Further information on how to add EVM wallets to your application can be found in the [Ethereum Wallets on NEAR documentation](./ethereum-wallets.md).

<details>
<summary>What is the wallet selector?</summary>

The wallet selector is a modal that allows users to select their preferred Near wallet to login. Our application creates a new instance of the wallet selector then stores it in the apps context so it can be accessed by other components.

</details>

<hr className="subsection" />

### Navigation Bar & Login
The navigation bar implements buttons to `login` and `logout` users with their Near wallet.

The code for the navigation bar can be found at `./src/components/navigation.js`. The login and logout buttons are implemented by using the `signIn` and `signOut` methods from the wallet selector previously initialized:

<Github url="https://github.com/near-examples/hello-near-examples/blob/master/frontend/src/components/navigation.js" language="jsx" start="10" end="23" />

---

## Interacting with NEAR

Now that you understand how the landing page works, we can move to the `Near Integration` page, which retrieves a greeting from the [hello.near-examples.testnet](https://testnet.nearblocks.io/address/hello.near-examples.testnet) contract.

![img](/docs/assets/examples/hello-near-gateway.png)
*View of the `Near Integration` page*

Login if you haven't done it yet and you will see a simple form that allows you to store a greeting in the smart contract.

<hr className="subsection" />

### Under the Hood
We retrieve the `wallet` we initialized earlier via the `useContext` hook. The wallet allows us to interact with the smart contract through `viewMethod` and `callMethod`.

- `viewMethod` is used to call functions that are read-only
- `callMethod` is used to call functions that modify the state of the contract

<Github url="https://github.com/near-examples/hello-near-examples/blob/master/frontend/src/pages/hello-near/index.js" language="jsx" start="13" end="36" />

On load, the first `useEffect` hook will call the contract's `get_greeting` method and set the `greeting` state to the result.

If the user is logged in, the user will be able to use the `saveGreeting` function which will call the contract's `set_greeting` method and then update the `greeting`.

---

## Moving Forward

That's it for our quickstart tutorial. You have now seen a fully functional frontend that can talk with NEAR contracts and render Web3 components.

<MovingForwardSupportSection /><|MERGE_RESOLUTION|>--- conflicted
+++ resolved
@@ -1,13 +1,8 @@
 ---
 id: quickstart
-<<<<<<< HEAD
-title: Hello WebApp
-sidebar_label: Quickstart ✨
-description: "Quick guide to create a Web3 frontend application with NEAR integration - build a React/Next.js app where users can login with wallets and interact with smart contracts."
-=======
 title: Hello, Web3 App!
 sidebar_label: Your First Web3 App
->>>>>>> 25932492
+description: "Quick guide to create a Web3 frontend application with NEAR integration - build a React/Next.js app where users can login with wallets and interact with smart contracts."
 ---
 import Tabs from '@theme/Tabs';
 import TabItem from '@theme/TabItem';
