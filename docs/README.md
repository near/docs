--- conflicted
+++ resolved
@@ -19,11 +19,6 @@
 
 From here, it'll be helpful to get comfortable with: 
 
-<<<<<<< HEAD
-1. Quickly [get an application running on NEAR](quick_start/easy.md) using the online IDE   
-2. [Run and interact with DevNet in your local environment](quick_start/medium.md)
-3. [Build and run a node from source](quick_start/advanced.md)
-=======
 * [Writing Contracts on NEAR](working-smart-contracts/writing-contracts.md)
 * [Calling Contracts on NEAR](working-smart-contracts/calling-contracts.md)
 
@@ -31,7 +26,6 @@
 
 * [Installation guide](quick-start/installation.md)
 * [Local development guide](quick-start/medium.md)
->>>>>>> a7bdef09
 
 ### [Tutorials](tutorials/)
 
