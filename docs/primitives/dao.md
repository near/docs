--- conflicted
+++ resolved
@@ -137,11 +137,7 @@
     <CLICreateProposal />
   </TabItem>
   <TabItem value="Lantstool" label={<LantstoolLabel />}>
-<<<<<<< HEAD
-    <TryOutOnLantstool path="docs/2.build/5.primitives/dao/create-proposal.json" branch="dao"/>
-=======
     <TryOutOnLantstool path="docs/2.build/5.primitives/dao/create-proposal.json" />
->>>>>>> 0477d91f
   </TabItem>
   <TabItem value="📄 Contract" label="📄 Contract">
     <SmartContractCreateProposal />
