--- conflicted
+++ resolved
@@ -1158,7 +1158,6 @@
 .block:hover {
   border-left: 2px solid #c4ebfb;
   cursor: pointer;
-<<<<<<< HEAD
 }
 
 // ============================================================================
@@ -1177,6 +1176,4 @@
 
 .nws-modal-header{
   justify-content: space-between !important;
-=======
->>>>>>> 355afe6a
 }