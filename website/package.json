--- conflicted
+++ resolved
@@ -25,13 +25,8 @@
   },
   "dependencies": {
     "@crowdin/cli": "^3.7.0",
-<<<<<<< HEAD
-    "@docusaurus/core": "^2.0.0-beta.10",
-    "@docusaurus/preset-classic": "^2.0.0-beta.10",
-=======
     "@docusaurus/core": "^2.0.0-beta.13",
     "@docusaurus/preset-classic": "^2.0.0-beta.13",
->>>>>>> 4839a7ca
     "@saucelabs/theme-github-codeblock": "^0.1.1",
     "clsx": "^1.1.1",
     "react": "^17.0.1",
