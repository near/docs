--- conflicted
+++ resolved
@@ -24,10 +24,7 @@
     "wait-on": "^5.2.0"
   },
   "dependencies": {
-<<<<<<< HEAD
-=======
     "@crowdin/cli": "^3.7.0",
->>>>>>> d43bd44e
     "@docusaurus/core": "^2.0.0-beta.9",
     "@docusaurus/preset-classic": "^2.0.0-beta.9",
     "clsx": "^1.1.1",
