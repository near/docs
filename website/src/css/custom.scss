--- conflicted
+++ resolved
@@ -433,7 +433,6 @@
     font-weight: 600;
 }
 
-<<<<<<< HEAD
 /* Code Explainer */
 
 .col-forced--4 {
@@ -448,7 +447,8 @@
 .block-selected {
     border-left: 3px solid var(--near-color-royal);
     padding-left: 1rem !important;
-=======
+}
+
 /* Blog Post */
 
 #__blog-post-container {
@@ -464,5 +464,4 @@
 
 #__blog-post-container img {
     width: 100%;
->>>>>>> ee57eb8e
 }