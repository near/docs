import Layout from '@theme/Layout'
import { useState, useEffect, useMemo, useRef } from 'react';
import { useForm } from 'react-hook-form';
import useSWR from 'swr';
import DOMPurify from 'dompurify';

const API_BASE = 'https://tmp-docs-ai-service.onrender.com';

const fetcher = (url) => fetch(url).then((res) => res.json());

function parseCampaignHTML(htmlString) {
  // SSR guard and resilience
  if (typeof window === 'undefined' || !htmlString) return '';
  try {
    const parser = new DOMParser();
    const doc = parser.parseFromString(htmlString, 'text/html');

    const header = doc.querySelector('tbody[data-block-id="4"].mceWrapper');
    const footer = doc.querySelector('tbody[data-block-id="60"].mceWrapper');
    const style = doc.querySelector('style');

    [footer, header].forEach((element) => {
      if (element) {
        element.innerHTML = '';
      }
    });

    return (style?.outerHTML || '') + doc.body.innerHTML;
  } catch {
    return '';
  }
}

const Newsletter = () => {
  const [isFormSubmitted, setIsFormSubmitted] = useState(false);
  const [responseError, setResponseError] = useState(null);
  const [currentIssueId, setCurrentIssueId] = useState(null);
  const [submitting, setSubmitting] = useState(false);

  const {
    register,
    handleSubmit,
    formState: { errors },
  } = useForm();

  // Fetch campaigns using SWR
  const { data: campaigns = [], error: campaignsError, isLoading: campaignLoading } = useSWR(
    `${API_BASE}/api/campaigns`,
    fetcher
  );

  // Fetch issue details using SWR
  const { data: issueDetails = { cache: false, data: '', success: false }, error: issueError, isLoading: issueLoading } = useSWR(
    currentIssueId ? `${API_BASE}/api/campaigns/${currentIssueId}/content` : null,
    fetcher
  );

  // Memoize sanitized HTML to avoid re-parsing every render
  const sanitizedIssueHtml = useMemo(() => {
    // Add SSR guard for DOMPurify
    if (typeof window === 'undefined' || !issueDetails?.data) return '';

    try {
      const parsedHtml = parseCampaignHTML(issueDetails.data);
      return DOMPurify.sanitize(parsedHtml);
    } catch (error) {
      console.error('Error sanitizing HTML:', error);
      return '';
    }
  }, [issueDetails]);

  // Shadow DOM isolated renderer
  const IssueContent = ({ html }) => {
    const hostRef = useRef(null);
    useEffect(() => {
      if (typeof window === 'undefined') return;
      if (!hostRef.current) return;
      // Create or reuse shadow root
      const shadow = hostRef.current.shadowRoot || hostRef.current.attachShadow({ mode: 'open' });
      // Minimal reset inside shadow DOM – avoids inheriting site styles while allowing CSS variables
      const reset = `:host{display:block;font-family:var(--ifm-font-family-base, system-ui, sans-serif);line-height:1.5;color:#1a202c}` +
        `*,*::before,*::after{box-sizing:border-box}` +
        `body,div,section,article,header,footer,h1,h2,h3,h4,h5,h6,p,ul,ol,li,table,tr,td,th{margin:0;padding:0;font:inherit}` +
        `h1{font-size:2rem;margin:1.5rem 0 .75rem;font-weight:600}` +
        `h2{font-size:1.5rem;margin:1.25rem 0 .6rem;font-weight:600}` +
        `h3{font-size:1.2rem;margin:1rem 0 .5rem;font-weight:600}` +
        `p{margin:.75rem 0}` +
        `a{color:var(--near-color-royal,#2563eb);text-decoration:underline}` +
        `img{height:auto;margin:1rem auto}` +
        `table{width:100%;border-collapse:collapse}` +
        `td,th{vertical-align:top}` +
        `ul,ol{padding-left:1.25rem}`;
      // Inject (preserve any internal styles that come with the HTML)
      shadow.innerHTML = `<style>${reset}</style>${html || ''}`;
    }, [html]);
    return <div ref={hostRef} />;
  };

  // Get issue ID from URL or use first campaign
  const getIssueIdFromUrl = () => {
    // SSR guard
    if (typeof window === 'undefined') return null;
    const urlParams = new URLSearchParams(window.location.search);
    return urlParams.get('id');
  };

  // Set initial issue ID when campaigns are loaded
  useEffect(() => {
    if (campaigns.length > 0 && !currentIssueId) {
      const urlIssueId = getIssueIdFromUrl();
      const defaultIssueId = campaigns[0]?.variate_settings?.combinations[0]?.id || campaigns[0]?.id;
      const initialIssueId = urlIssueId || defaultIssueId;

      if (initialIssueId) {
        setCurrentIssueId(initialIssueId);
      }
    }
  }, [campaigns, currentIssueId]);

  // Handle browser navigation (back/forward)
  useEffect(() => {
    // SSR guard
    if (typeof window === 'undefined') return;

    const handlePopState = () => {
      const urlIssueId = getIssueIdFromUrl();
      if (urlIssueId && urlIssueId !== currentIssueId) {
        setCurrentIssueId(urlIssueId);
      }
    };

    window.addEventListener('popstate', handlePopState);
    return () => window.removeEventListener('popstate', handlePopState);
  }, [currentIssueId]);

  const onSubmit = async (data) => {
    if (submitting) return; // prevent double submit
    setSubmitting(true);
    try {
      setResponseError(null);
      const response = await fetch(`${API_BASE}/api/newsletter/subscribe`, {
        method: 'POST',
        headers: {
          'Content-Type': 'application/json',
        },
        body: JSON.stringify({
          email: data.email,
        }),
      });

      const responseData = await response.json();

      if (response.ok) {
        setIsFormSubmitted(true);
      } else {
        setResponseError(responseData?.message || 'Failed to subscribe. Please try again.');
      }
    } catch (error) {
      console.error(error);
      setResponseError('Failed to subscribe. Please try again.');
    } finally {
      setSubmitting(false);
    }
  };

  const handleIssueChange = (newIssueId) => {
    if (!newIssueId || newIssueId === currentIssueId) return;

    // SSR guard
    if (typeof window !== 'undefined') {
      const url = new URL(window.location.href);
      url.searchParams.set('id', newIssueId);
      window.history.pushState({}, '', url);
    }

    setCurrentIssueId(newIssueId);
  };

  if (campaignLoading) {
    return (
      <Layout title="NEAR Newsletter" description="Subscribe to the NEAR Developer Newsletter">
<<<<<<< HEAD
        <div className="newsletter-page">
          <div className="newsletter-container">
            <div className="newsletter-header">
              <h1 className="newsletter-title">
                Loading Newsletter...
              </h1>
            </div>
          </div>
        </div>
      </Layout >
=======
        <h1 className="newsletter-loading">
          Loading Newsletter...
        </h1>
      </Layout>
>>>>>>> 5702b245
    );
  }

  return (
    <Layout title="NEAR Newsletter" description="Subscribe to the NEAR Developer Newsletter">
      <div className="newsletter-page">
        <div className="newsletter-container">
          {/* Newsletter Header */}
          <div className="newsletter-header">
            <h1 className="newsletter-title">
              <span className="title-highlight">NEAR</span> Dev Newsletter
            </h1>
            <p className="newsletter-subtitle">
              Your weekly scoop on ecosystem updates, dev tools, freelance gigs, and events around the NEAR Protocol
            </p>
          </div>

          {/* Main Layout */}
          <div className="newsletter-layout">
            {/* Main Content */}
            <div className="newsletter-main">
              {issueLoading ? (
                <div className="loading-placeholder">
                  <div className="placeholder-glow">
                    <div className="placeholder title-placeholder" />
                    <div className="placeholder content-placeholder" />
                    <div className="placeholder content-placeholder" />
                    <div className="placeholder content-placeholder short" />
                  </div>
                </div>
              ) : !sanitizedIssueHtml ? (
                <div className="alert alert-warning">No issue content available.</div>
              ) : (
                <div className="newsletter-content">
                  <IssueContent html={sanitizedIssueHtml} />
                </div>
              )}
            </div>

            {/* Sidebar */}
            <div className="newsletter-sidebar">
              {/* Subscribe Form */}
              <div className="green-box subscribe-section">
                <h3>Subscribe to the newsletter</h3>
                {isFormSubmitted ? (
                  <div className="confirmation-box" role="status">
                    <strong>Thank you!</strong>
                    <span>Please visit your e-mail to confirm your subscription.</span>
                  </div>
                ) : (
                  <form onSubmit={handleSubmit(onSubmit)} noValidate>
                    {errors.email && (
                      <div className="error-message">Valid email required.</div>
                    )}
                    {responseError && (
                      <div className="error-message">{responseError}</div>
                    )}
                    <div className="subscribe-form">
                      <label htmlFor="newsletter-email" className="visually-hidden">Email address</label>
                      <input
                        id="newsletter-email"
                        {...register('email', { required: true, pattern: /^[^\s@]+@[^\s@]+\.[^\s@]+$/ })}
                        type="email"
                        autoComplete="email"
                        className="subscribe-input"
                        placeholder="dev@youremail.com"
                        onChange={() => setResponseError(null)}
                        aria-invalid={!!errors.email}
                      />
                      <button type="submit" className="subscribe-button" disabled={submitting} aria-busy={submitting}>
                        {submitting ? '...' : 'Subscribe'}
                      </button>
                    </div>
                  </form>
                )}
              </div>

              {/* Recent Issues */}
              <div className="green-box issues-header">
                <h3>Recent Issues</h3>
              </div>
              <div className="links-container">
                <ul className="links-list">
                  {campaigns.map((issue) => {
                    const issueIdToUse = issue.variate_settings?.combinations[0]?.id || issue.id;
                    const isActive = currentIssueId === issueIdToUse;
                    const subject = issue.settings?.subject_line || issue.variate_settings?.subject_lines?.[0] || 'Untitled Issue';

                    return (
                      <li key={issue.id} className={isActive ? 'active' : ''}>
                        <button
                          className="link-button"
                          onClick={() => handleIssueChange(issueIdToUse)}
                          aria-current={isActive ? 'true' : 'false'}
                        >
                          {subject}
                        </button>
                      </li>
                    );
                  })}
                </ul>
              </div>

              {/* External Links */}
              <div className="green-box external-header">
                <h3>Looking for more?</h3>
              </div>
              <div className="links-container">
                <ul className="links-list external-links">
                  <li>
                    <a href="https://nearweek.com" target="_blank" rel="noopener noreferrer">
                      NEARWEEK
                    </a>
                  </li>
                  <li>
                    <a href="https://x.com/NEARProtocol" target="_blank" rel="noopener noreferrer">
                      NEAR on X
                    </a>
                  </li>
                  <li>
                    <a href="https://near.org/blog" target="_blank" rel="noopener noreferrer">
                      NEAR Blog
                    </a>
                  </li>
                </ul>
              </div>
            </div>
          </div>
        </div>
      </div>
    </Layout>
  );
};

export default Newsletter;<|MERGE_RESOLUTION|>--- conflicted
+++ resolved
@@ -179,23 +179,10 @@
   if (campaignLoading) {
     return (
       <Layout title="NEAR Newsletter" description="Subscribe to the NEAR Developer Newsletter">
-<<<<<<< HEAD
-        <div className="newsletter-page">
-          <div className="newsletter-container">
-            <div className="newsletter-header">
-              <h1 className="newsletter-title">
-                Loading Newsletter...
-              </h1>
-            </div>
-          </div>
-        </div>
-      </Layout >
-=======
         <h1 className="newsletter-loading">
           Loading Newsletter...
         </h1>
       </Layout>
->>>>>>> 5702b245
     );
   }
 
