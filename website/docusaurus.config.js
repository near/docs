--- conflicted
+++ resolved
@@ -153,12 +153,8 @@
             },
             { label: "VSCode Extension ", href: "/bos/dev/vscode" },
             { label: "BOS Web IDE (Jutsu)", href: "https://jutsu.ai/editor" },
-<<<<<<< HEAD
             { label: "Remix IDE Plugin", href: "https://docs.welldonestudio.io/code/getting-started" },
           ],
-=======
-            { label: "Remix IDE Plugin", href: "https://docs.welldonestudio.io/code/getting-started" },],
->>>>>>> 83ab8083
         },
         {
           type: 'dropdown',
@@ -167,26 +163,9 @@
           items: [
             { label: '🎉 Changelog', href: '/blog'},
             { label: 'Github', href: 'https://github.com/near', className: 'header-github-link'},
-          
             {
               type: "html",
-              value: '<hr /><div class="subtitle"> Support </dib>',
-            },
-            {
-              href: 'https://discord.gg/GZ7735Xjce',
-              label: 'Discord',
-            },
-            {
-              href: 'https://t.me/neardev',
-              label: 'Telegram',
-            },
-            {
-              type: "html",
-              value: '<hr /><div class="subtitle"> Other Docs </dib>',
-            },
-            {
-              type: "html",
-              value: '<div class="subtitle"> Support </dib>',
+              value: '<hr/><div class="subtitle"> Support </dib>',
             },
             {
               href: 'https://discord.gg/GZ7735Xjce',
