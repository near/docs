--- conflicted
+++ resolved
@@ -286,11 +286,7 @@
               ]
             },
             {
-<<<<<<< HEAD
-              label: 'Educational Courses', to: '#', description: "Courses created by the NEAR community",
-=======
               label: 'Ecosystem Tools', to: '#', description: "Tools to help you build on NEAR",
->>>>>>> 355afe6a
               subitems: [
                 { label: 'Wallets ↗', to: 'https://wallet.near.org/', description: "Discover wallets built for NEAR", icon: '/icons/wallet.png' },
                 {
@@ -319,19 +315,6 @@
             },
           ],
         },
-<<<<<<< HEAD
-        {
-          to: '/api/rpc/introduction',
-          label: 'RPC',
-          activeBaseRegex: '/api/rpc',
-        },
-        {
-          to: '/toolbox',
-          label: 'Toolbox',
-          activeBaseRegex: '/toolbox',
-        },
-=======
->>>>>>> 355afe6a
         { label: 'Blog', to: '/blog', activeBaseRegex: '/blog', position: 'right' },
         {
           type: 'html',
