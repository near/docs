--- conflicted
+++ resolved
@@ -13,25 +13,11 @@
     mermaid: true,
   },
   scripts: [
-<<<<<<< HEAD
     "https://buttons.github.io/buttons.js",
     "https://use.fontawesome.com/221fd444f5.js",
   ],
   stylesheets: [
     "https://fonts.googleapis.com/css2?family=Inter:wght@400;600;900&family=Source+Code+Pro:ital,wght@0,400;0,600;1,400;1,600&display=swap",
-=======
-    'https://buttons.github.io/buttons.js',
-    'https://cdnjs.cloudflare.com/ajax/libs/clipboard.js/2.0.0/clipboard.min.js',
-    'https://use.fontawesome.com/221fd444f5.js',
-    '/js/copy-code-button.js',
-    '/js/mixpanel.js',
-  ],
-  stylesheets: [
-    'https://fonts.googleapis.com/css2?family=Inter:wght@400;600;900&family=Source+Code+Pro:ital,wght@0,400;0,600;1,400;1,600&display=swap',
-    '/css/copy-code-button.css',
-    '/css/landing-page.css',
-    '/css/near.min.css',
->>>>>>> 2ae9287f
   ],
   favicon: 'img/favicon.ico',
   customFields: {
@@ -66,22 +52,15 @@
         },
         blog: {},
         theme: {
-<<<<<<< HEAD
           customCss: "/src/css/custom.scss",
-=======
-          customCss: '/src/css/customTheme.css',
->>>>>>> 2ae9287f
         },
       },
     ],
   ],
   plugins: [
-<<<<<<< HEAD
     './src/plugins/monaco-editor',
     './src/plugins/node-polyfills',
     'docusaurus-plugin-sass',
-=======
-    path.join(__dirname, '/plugins/monaco-editor'),
     [
       'docusaurus-plugin-remote-content',
       {
@@ -112,13 +91,11 @@
         },
       },
     ],
->>>>>>> 2ae9287f
   ],
 
   themeConfig: {
     prism: {
       additionalLanguages: [
-<<<<<<< HEAD
         "rust",
         "java",
         "python",
@@ -126,14 +103,6 @@
         "go",
         "typescript",
         "jsx"
-=======
-        'rust',
-        'java',
-        'python',
-        'ruby',
-        'go',
-        'typescript',
->>>>>>> 2ae9287f
       ],
     },
     colorMode: {
@@ -232,11 +201,7 @@
     image: 'img/near_logo.svg',
     footer: {
       links: [],
-<<<<<<< HEAD
       copyright: "Copyright © 2023 NEAR Protocol",
-=======
-      copyright: 'Copyright © 2021 NEAR Protocol',
->>>>>>> 2ae9287f
       logo: {
         src: 'img/near_logo.svg',
       },
