--- conflicted
+++ resolved
@@ -69,39 +69,7 @@
     [
       'docusaurus-plugin-remote-content',
       {
-<<<<<<< HEAD
         name: 'near-changelog',
-=======
-        // options here
-        name: 'dx', // used by CLI, must be path safe
-        sourceBaseUrl: 'https://raw.githubusercontent.com/near/DX/main/',
-        outDir: '../docs/2.develop',
-        documents: ['README.md'],
-        noRuntimeDownloads: true,
-        modifyContent(filename, content) {
-          // get everything after ## BOS
-          content = content.substring(
-            content.indexOf(
-              'An overview of essential repositories when building on NEAR Protocol.'
-            )
-          );
-          return {
-            filename: 'github-overview.md',
-            content: `---
-id: github-overview
-title: NEAR Developer Repositories
----
-
-${content}`, // <-- this last part adds in the rest of the content, which would otherwise be discarded
-          };
-        }
-      },
-    ],
-    [
-      'docusaurus-plugin-remote-content',
-      {
-        name: 'changelog',
->>>>>>> df355ba5
         sourceBaseUrl:
           'https://raw.githubusercontent.com/near/near-releases/main/reports/',
         outDir: '/blog',
