// @ts-check
const path = require('path');
const changelogs = require('./src/utils/changelogs.json');

/** @type {import('@docusaurus/types').Config} */
module.exports = {
  title: 'NEAR Documentation',
  tagline: 'NEAR Protocol Developer Documentation',
  url: 'https://docs.near.org',
  baseUrl: '/',
  organizationName: 'near',
  projectName: 'docs',
  markdown: {
    mermaid: true,
  },
  scripts: [
    "https://buttons.github.io/buttons.js",
    "https://use.fontawesome.com/221fd444f5.js",
  ],
  stylesheets: [
    "https://fonts.googleapis.com/css2?family=Inter:wght@400;600;900&family=Source+Code+Pro:ital,wght@0,400;0,600;1,400;1,600&display=swap",
  ],
  favicon: 'img/favicon.ico',
  customFields: {
    disableHeaderTitle: true,
    fonts: {
      myFont: ['Inter', 'sans-serif'],
    },
  },
  themes: ['@saucelabs/theme-github-codeblock', '@docusaurus/theme-mermaid'],
  onBrokenLinks: 'log',
  onBrokenMarkdownLinks: 'log',
  presets: [
    [
      '@docusaurus/preset-classic',
      {
        docs: {
          showLastUpdateAuthor: true,
          showLastUpdateTime: true,
          breadcrumbs: true,
          editUrl: 'https://github.com/near/docs/edit/master/website',
          path: '../docs',
          sidebarPath: './sidebars.json',
          routeBasePath: '/',
        },
        sitemap: {
          changefreq: 'weekly',
          priority: 0.5,
        },
        googleAnalytics: {
          trackingID: 'UA-100373569-7',
          anonymizeIP: true,
        },
        blog: {
          blogSidebarTitle: 'Developer Changelog',
          blogSidebarCount: 'ALL',
          showReadingTime: false,
        },
        theme: {
          customCss: "/src/css/custom.scss",
        },
      },
    ],
  ],
  plugins: [
    './src/plugins/monaco-editor',
    './src/plugins/node-polyfills',
    'docusaurus-plugin-sass',
    [
      'docusaurus-plugin-remote-content',
      {
        // options here
        name: 'dx-content', // used by CLI, must be path safe
        sourceBaseUrl: 'https://raw.githubusercontent.com/near/DX/main/',
        outDir: '../docs/2.develop',
        documents: ['README.md'],
        noRuntimeDownloads: true,
        modifyContent(filename, content) {
          // get everything after ## BOS
          content = content.substring(
            content.indexOf(
              'An overview of essential repositories when building on NEAR Protocol.'
            )
          );
          return {
            filename: 'github-overview.md',
            content: `---
id: github-overview
title: NEAR Developer Repositories
---

${content}`, // <-- this last part adds in the rest of the content, which would otherwise be discarded
          };
        }
      },
    ],
    [
      'docusaurus-plugin-remote-content',
      {
        name: 'near-changelog',
        sourceBaseUrl:
          'https://raw.githubusercontent.com/near/near-releases/main/reports/',
        outDir: '/blog',
        documents: changelogs,
        noRuntimeDownloads: true,
        modifyContent(filename, content) {
          return { filename, content: content.replace('{{', '') }
        }
      },
    ],
  ],
  themeConfig: {
    prism: {
      additionalLanguages: [
        "rust",
        "java",
        "python",
        "ruby",
        "go",
        "typescript",
        "jsx"
      ],
    },
    colorMode: {
      defaultMode: 'light',
      respectPrefersColorScheme: true,
    },
    navbar: {
      logo: {
        alt: 'NEAR Logo',
        src: 'img/near_logo.svg',
        srcDark: 'img/near_logo_white.svg',
      },
      items: [
        {
          to: '/concepts/welcome',
          label: 'Learn',
          position: 'left',
        },
        {
          label: 'Build',
          position: 'left',
          items: [
<<<<<<< HEAD
            { label: "Components", href: "/bos/overview" },
            { label: "Data Solutions", href: "/develop/monitor" },
            { label: "Smart Contracts", href: "/develop/contracts/welcome" },
            { label: "Web3 Applications", href: "/bos/welcome" },
            {
              type: 'html',
              value: '<hr/> <small class="subtitle"> Integrations </small>',
            },
            { label: "Backend", href: "/develop/integrate/backend-login" },
            { label: "Frontend", href: "/develop/integrate/frontend" },
            { label: "Exchanges", href: "/integrator/exchange-integration" },
            { label: "Rollups DA", href: "/data-availability/welcome" },
          ]
        },
        {
          label: "Primitives",
          position: "left",
          items: [
            { label: "Fungible Tokens", href: "/primitives/nft/introduction" },
            { label: "Non-Fungible Tokens", href: "/primitives/ft/introduction" },
            { label: "Decentralized Exchanges", href: "/primitives/dex/introduction" },
          ]
=======
            { label: 'Smart Contracts', href: '/develop/contracts/welcome' },
            { label: 'Web3 Applications', href: '/develop/integrate/welcome' },
            { label: 'Indexing the Chain', href: '/develop/monitor' },
            {
              type: 'html',
              value: '<hr/>',
            },
            {
              label: 'Data Availability',
              href: '/data-availability/welcome',
            },
            {
              label: 'Exchange Integration',
              href: '/integrator/exchange-integration',
            },
          ],
>>>>>>> 293552b0
        },
        {
          type: 'dropdown',
          label: 'Tools',
          position: 'left',
          items: [
<<<<<<< HEAD
            { label: "🧰 All Tools", href: "/tools/welcome" },
            {
              type: 'html',
              value: '<hr/> <small class="subtitle"> Essentials </small>',
            },
            { label: "NEAR SDK", href: "/sdk/welcome" },
            { label: "NEAR API", href: "/tools/near-api-js/quick-reference" },
            { label: "NEAR CLI", href: "/tools/near-cli" },
            {
              type: 'html',
              value: '<hr/> <small class="subtitle"> Onboarding </small>',
            },
            { label: "Wallet Selector", href: "/tools/wallet-selector" },
            { label: "FastAuth (Email Login)", href: "/tools/fast-auth-sdk" },
            { label: "Relayers", href: "/develop/relayers/build-relayer" },
            {
              type: 'html',
              value: '<hr/> <small class="subtitle"> IDEs </small>',
            },
            { label: "VSCode Extension ", href: "/bos/dev/vscode" },
            { label: "BOS Web IDE (Jutsu)", href: "https://jutsu.ai/editor" },
            { label: "Remix IDE Plugin", href: "https://docs.welldonestudio.io/code/getting-started" },
          ]
=======
            { label: '🧰 All Tools', href: '/tools/welcome' },
            { label: 'NEAR API', href: '/tools/near-api-js/quick-reference' },
            { label: 'NEAR SDK', href: '/sdk/welcome' },
            { label: 'NEAR CLI', href: '/tools/near-cli' },
            { label: 'Wallet Selector', href: '/tools/wallet-selector' },
            { label: 'BOS Web IDE (Jutsu)', href: 'https://jutsu.ai/editor' },
            {
              label: 'Remix IDE Plugin',
              href: 'https://docs.welldonestudio.io/code/getting-started',
            },
          ],
>>>>>>> 293552b0
        },
        {
          href: '/api/rpc/introduction',
          label: 'RPC',
        },
        {
          type: 'dropdown',
          label: 'Other Docs',
          position: 'left',
          items: [
            {
              href: 'https://nomicon.io',
              label: 'Protocol Docs',
            },
            {
              href: 'https://near-nodes.io',
              label: 'Validator Docs',
            },
          ], 
        },
        {
          type: 'search',
          position: 'right',
        },
        { to: 'blog', label: 'Changelog 🎉', position: 'right' },
        {
          type: 'localeDropdown',
          position: 'right',
        },
        {
          href: "login",
          position: "right"
        },
        {
          href: '/develop/github-overview',
          position: 'right',
          className: 'header-github-link',
          'aria-label': 'GitHub repository',
        },
      ],
    },
    image: 'img/near_logo.svg',
    footer: {
      links: [],
      copyright: "Copyright © 2023 NEAR Protocol",
      logo: {
        src: 'img/near_logo.svg',
      },
    },
    algolia: {
      // The application ID provided by Algolia
      appId: '0LUM67N2P2',
      // Public API key: it is safe to commit it
      apiKey: '129d0f429e1bb0510f0261dda1e88ed4',
      indexName: 'near',
      // Optional: see doc section below
      contextualSearch: true,
      // Optional: Specify domains where the navigation should occur through window.location instead on history.push. Useful when our Algolia config crawls multiple documentation sites and we want to navigate with window.location.href to them.
      externalUrlRegex: 'near-sdk\\.io',
      // Optional: Algolia search parameters
      searchParameters: {
        clickAnalytics: true,
        analytics: true,
        enableReRanking: true,
      },
      //... other Algolia params
      placeholder: 'Search the Docs...',
    },
  },
  i18n: {
    defaultLocale: 'en',
    locales: ['en', 'ko', 'vi', 'zh-CN'],
    localeConfigs: {
      'zh-CN': {
        label: '简体中文',
      },
    },
  },
};<|MERGE_RESOLUTION|>--- conflicted
+++ resolved
@@ -141,7 +141,6 @@
           label: 'Build',
           position: 'left',
           items: [
-<<<<<<< HEAD
             { label: "Components", href: "/bos/overview" },
             { label: "Data Solutions", href: "/develop/monitor" },
             { label: "Smart Contracts", href: "/develop/contracts/welcome" },
@@ -164,31 +163,12 @@
             { label: "Non-Fungible Tokens", href: "/primitives/ft/introduction" },
             { label: "Decentralized Exchanges", href: "/primitives/dex/introduction" },
           ]
-=======
-            { label: 'Smart Contracts', href: '/develop/contracts/welcome' },
-            { label: 'Web3 Applications', href: '/develop/integrate/welcome' },
-            { label: 'Indexing the Chain', href: '/develop/monitor' },
-            {
-              type: 'html',
-              value: '<hr/>',
-            },
-            {
-              label: 'Data Availability',
-              href: '/data-availability/welcome',
-            },
-            {
-              label: 'Exchange Integration',
-              href: '/integrator/exchange-integration',
-            },
-          ],
->>>>>>> 293552b0
         },
         {
           type: 'dropdown',
           label: 'Tools',
           position: 'left',
           items: [
-<<<<<<< HEAD
             { label: "🧰 All Tools", href: "/tools/welcome" },
             {
               type: 'html',
@@ -212,19 +192,6 @@
             { label: "BOS Web IDE (Jutsu)", href: "https://jutsu.ai/editor" },
             { label: "Remix IDE Plugin", href: "https://docs.welldonestudio.io/code/getting-started" },
           ]
-=======
-            { label: '🧰 All Tools', href: '/tools/welcome' },
-            { label: 'NEAR API', href: '/tools/near-api-js/quick-reference' },
-            { label: 'NEAR SDK', href: '/sdk/welcome' },
-            { label: 'NEAR CLI', href: '/tools/near-cli' },
-            { label: 'Wallet Selector', href: '/tools/wallet-selector' },
-            { label: 'BOS Web IDE (Jutsu)', href: 'https://jutsu.ai/editor' },
-            {
-              label: 'Remix IDE Plugin',
-              href: 'https://docs.welldonestudio.io/code/getting-started',
-            },
-          ],
->>>>>>> 293552b0
         },
         {
           href: '/api/rpc/introduction',
