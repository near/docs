// @ts-check
const path = require('path');

/** @type {import('@docusaurus/types').Config} */
module.exports = {
  title: 'NEAR Documentation',
  tagline: 'NEAR Protocol Developer Documentation',
  url: 'https://docs.near.org',
  baseUrl: '/',
  organizationName: 'near',
  projectName: 'docs',
  markdown: {
    mermaid: true,
  },
  scripts: [
    'https://buttons.github.io/buttons.js',
    'https://cdnjs.cloudflare.com/ajax/libs/clipboard.js/2.0.0/clipboard.min.js',
    'https://use.fontawesome.com/221fd444f5.js',
    '/js/copy-code-button.js',
    '/js/mixpanel.js',
  ],
  stylesheets: [
    'https://fonts.googleapis.com/css2?family=Inter:wght@400;600;900&family=Source+Code+Pro:ital,wght@0,400;0,600;1,400;1,600&display=swap',
    '/css/copy-code-button.css',
    '/css/landing-page.css',
    '/css/near.min.css',
  ],
  favicon: 'img/favicon.ico',
  customFields: {
    disableHeaderTitle: true,
    fonts: {
      myFont: ['Inter', 'sans-serif'],
    },
  },
  themes: ['@saucelabs/theme-github-codeblock', '@docusaurus/theme-mermaid'],
  onBrokenLinks: 'log',
  onBrokenMarkdownLinks: 'log',
  presets: [
    [
      '@docusaurus/preset-classic',
      {
        docs: {
          showLastUpdateAuthor: true,
          showLastUpdateTime: true,
          breadcrumbs: true,
          editUrl: 'https://github.com/near/docs/edit/master/website',
          path: '../docs',
          sidebarPath: './sidebars.json',
          routeBasePath: '/',
        },
        sitemap: {
          changefreq: 'weekly',
          priority: 0.5,
        },
        googleAnalytics: {
          trackingID: 'UA-100373569-7',
          anonymizeIP: true,
        },
        blog: {
          blogSidebarTitle: 'Recent Releases',
          blogSidebarCount: 'ALL',
          showReadingTime: false,
        },
        theme: {
          customCss: '/src/css/customTheme.css',
        },
      },
    ],
  ],
<<<<<<< HEAD
  plugins: [path.join(__dirname, '/plugins/monaco-editor')],
=======
  plugins: [
    path.join(__dirname, '/plugins/monaco-editor'),
    [
      'docusaurus-plugin-remote-content',
      {
        // options here
        name: 'dx-content', // used by CLI, must be path safe
        sourceBaseUrl: 'https://raw.githubusercontent.com/near/DX/main/',
        outDir: '../docs/2.develop',
        documents: ['README.md'],
        modifyContent(filename, content) {
          if (filename.includes('README')) {
            // get everything after ## BOS
            content = content.substring(
              content.indexOf('An overview of essential repositories when building on NEAR Protocol.')
            );
            return {
              filename: 'github-overview.md',
              content: `---
id: github-overview
title: NEAR Developer Repositories
---

${content}`, // <-- this last part adds in the rest of the content, which would otherwise be discarded
            };
          }

          // we don't want to modify this item, since it doesn't contain "README" in the name
          return undefined;
        },
      },
    ],
  ],

>>>>>>> 2ae9287f
  themeConfig: {
    plugins: [path.join(__dirname, '/plugins/monaco-editor')],
    prism: {
      additionalLanguages: [
        'rust',
        'java',
        'python',
        'ruby',
        'go',
        'typescript',
      ],
    },
    colorMode: {
      defaultMode: 'light',
      respectPrefersColorScheme: true,
    },
    navbar: {
      logo: {
        alt: 'NEAR Logo',
        src: 'img/near_logo.svg',
        srcDark: 'img/near_logo_white.svg',
      },
      items: [
        {
          to: '/concepts/welcome',
          label: 'Learn',
          position: 'left',
        },
        {
          label: 'Build',
          position: 'left',
          items: [
            { label: 'Smart Contracts', href: '/develop/contracts/welcome' },
            { label: 'Web3 Applications', href: '/develop/integrate/welcome' },
            { label: 'Indexing the Chain', href: '/develop/monitor' },
            {
              type: 'html',
              value: '<hr/>',
            },
            {
              label: 'Data Availability',
              href: '/data-availability/welcome',
            },
            {
              label: 'Exchange Integration',
              href: '/integrator/exchange-integration',
            },
          ],
        },
        {
          type: 'dropdown',
          label: 'Tools',
          position: 'left',
          items: [
            { label: '🧰 All Tools', href: '/tools/welcome' },
            { label: 'NEAR API', href: '/tools/near-api-js/quick-reference' },
            { label: 'NEAR SDK', href: '/sdk/welcome' },
            { label: 'NEAR CLI', href: '/tools/near-cli' },
            { label: 'Wallet Selector', href: '/tools/wallet-selector' },
            { label: 'BOS Web IDE (Jutsu)', href: 'https://jutsu.ai/editor' },
            {
              label: 'Remix IDE Plugin',
              href: 'https://docs.welldonestudio.io/code/getting-started',
            },
          ],
        },
        {
          href: '/api/rpc/introduction',
          label: 'RPC',
        },
        {
          type: 'dropdown',
          label: 'Other Docs',
          position: 'left',
          items: [
            {
              href: 'https://nomicon.io',
              label: 'Protocol Docs',
            },
            {
              href: 'https://near-nodes.io',
              label: 'Validator Docs',
            },
          ],
<<<<<<< HEAD
        },
        {
          type: 'search',
          position: 'right',
        },
        {
          type: 'localeDropdown',
          position: 'right',
=======
        },
        {
          type: 'search',
          position: 'right',
        },
        {
          type: 'localeDropdown',
          position: 'right',
        },
        {
          href: '/develop/github-overview',
          position: 'right',
          className: 'header-github-link',
          'aria-label': 'GitHub repository',
>>>>>>> 2ae9287f
        },
        { to: 'blog', label: 'NEAR Releases', position: 'right' },
      ],
    },
    image: 'img/near_logo.svg',
    footer: {
      links: [],
      copyright: 'Copyright © 2021 NEAR Protocol',
      logo: {
        src: 'img/near_logo.svg',
      },
    },
    algolia: {
      // The application ID provided by Algolia
      appId: '0LUM67N2P2',
      // Public API key: it is safe to commit it
      apiKey: '129d0f429e1bb0510f0261dda1e88ed4',
      indexName: 'near',
      // Optional: see doc section below
      contextualSearch: true,
      // Optional: Specify domains where the navigation should occur through window.location instead on history.push. Useful when our Algolia config crawls multiple documentation sites and we want to navigate with window.location.href to them.
      externalUrlRegex: 'near-sdk\\.io',
      // Optional: Algolia search parameters
      searchParameters: {
        clickAnalytics: true,
        analytics: true,
        enableReRanking: true,
      },
      //... other Algolia params
      placeholder: 'Search the Docs...',
    },
  },
  i18n: {
    defaultLocale: 'en',
    locales: ['en', 'ko', 'vi', 'zh-CN'],
    localeConfigs: {
      'zh-CN': {
        label: '简体中文',
      },
    },
  },
};<|MERGE_RESOLUTION|>--- conflicted
+++ resolved
@@ -67,9 +67,6 @@
       },
     ],
   ],
-<<<<<<< HEAD
-  plugins: [path.join(__dirname, '/plugins/monaco-editor')],
-=======
   plugins: [
     path.join(__dirname, '/plugins/monaco-editor'),
     [
@@ -104,7 +101,6 @@
     ],
   ],
 
->>>>>>> 2ae9287f
   themeConfig: {
     plugins: [path.join(__dirname, '/plugins/monaco-editor')],
     prism: {
@@ -189,16 +185,6 @@
               label: 'Validator Docs',
             },
           ],
-<<<<<<< HEAD
-        },
-        {
-          type: 'search',
-          position: 'right',
-        },
-        {
-          type: 'localeDropdown',
-          position: 'right',
-=======
         },
         {
           type: 'search',
@@ -213,7 +199,6 @@
           position: 'right',
           className: 'header-github-link',
           'aria-label': 'GitHub repository',
->>>>>>> 2ae9287f
         },
         { to: 'blog', label: 'NEAR Releases', position: 'right' },
       ],
