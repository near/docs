--- conflicted
+++ resolved
@@ -677,52 +677,18 @@
               to: '#',
               description: 'Discover events, news and projects',
               subitems: [
-<<<<<<< HEAD
                 { label: 'Events', to: '/events', description: "Find what's coming up in the NEAR ecosystem", icon: '/assets/menu/event.png' },
                 { label: 'Blog', to: '/blog', description: "Read blog posts from our community", icon: '/assets/menu/near.svg' },
                 { label: 'Newsletter', to: '/newsletter', description: "Catch up with the latest news from NEAR", icon: '/assets/menu/newspaper.png' },
                 { label: 'Communities', "to": "/communities", description: "Find a NEAR community near you", icon: "/assets/menu/communities.png" },
                 { label: 'NEAR Catalog ↗', to: 'https://near.org/ecosystem/', description: "Discover projects built on NEAR", icon: '/assets/menu/catalog.png' },
               ]
-=======
-                {
-                  label: 'Events',
-                  to: '/events',
-                  description: "Find what's coming up in the NEAR ecosystem",
-                  icon: '/assets/menu/event.png',
-                },
-                {
-                  label: 'Newsletter',
-                  to: '/newsletter',
-                  description: 'Catch up with the latest news from NEAR',
-                  icon: '/assets/menu/newspaper.png',
-                },
-                {
-                  label: 'Communities',
-                  to: '/communities',
-                  description: 'Find a NEAR community near you',
-                  icon: '/assets/menu/communities.png',
-                },
-                {
-                  label: 'NEAR Catalog ↗',
-                  to: 'https://near.org/ecosystem/',
-                  description: 'Discover projects built on NEAR',
-                  icon: '/assets/menu/catalog.png',
-                },
-              ],
->>>>>>> 674bd054
             },
             {
               label: 'Educational Courses',
               to: '#',
               description: 'Courses created by the NEAR community',
               subitems: [
-<<<<<<< HEAD
-                { label: 'AgorApp ↗', to: 'https://agorapp.dev/catalog/course?difficulty=&chains=near', description: "Your one-stop platform for learning All Things Web3", icon: '/assets/menu/agorApp.svg' },
-                { label: 'Learn NEAR Club ↗', to: 'https://learnnear.club/', description: "All inclusive hands-on onboarding platform to NEAR Protocol", icon: '/assets/menu/lnc.jpg' },
-                { label: 'Learn NEAR Club ↗', to: 'https://learnnear.club/', description: "All inclusive hands-on onboarding platform to NEAR Protocol", icon: '/assets/menu/lnc.jpg' },
-              ]
-=======
                 {
                   label: 'AgorApp ↗',
                   to: 'https://agorapp.dev/catalog/course?difficulty=&chains=near',
@@ -736,7 +702,6 @@
                   icon: '/assets/menu/lnc.jpg',
                 },
               ],
->>>>>>> 674bd054
             },
           ],
         },
