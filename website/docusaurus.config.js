<<<<<<< HEAD
import { icons } from 'lucide-react';
require('dotenv').config();

=======
>>>>>>> c3c91334
// @ts-check

/** @type {import('@docusaurus/types').Config} */
const config = {
  title: 'NEAR Documentation',
  tagline: 'NEAR Protocol Developer Documentation',
  url: 'https://docs.near.org',
  baseUrl: '/',
  organizationName: 'near',
  projectName: 'docs',
  trailingSlash: false,
  markdown: {
    mermaid: true,
  },
  scripts: [
    'https://buttons.github.io/buttons.js',
    'https://use.fontawesome.com/221fd444f5.js',
    'https://translate.google.com/translate_a/element.js?cb=googleTranslateElementInit',
  ],
  stylesheets: [
    'https://fonts.googleapis.com/css2?family=Inter:wght@400;600;900&family=Source+Code+Pro:ital,wght@0,400;0,600;1,400;1,600&display=swap',
  ],
  favicon: 'img/favicon.ico',
  customFields: {
    disableHeaderTitle: true,
    fonts: {
      myFont: ['Inter', 'sans-serif'],
    },
    REACT_APP_PUBLIC_POSTHOG_KEY: process.env.REACT_APP_PUBLIC_POSTHOG_KEY,
    REACT_APP_PUBLIC_POSTHOG_HOST: process.env.REACT_APP_PUBLIC_POSTHOG_HOST,
    REACT_APP_GOOGLE_CALENDAR_API_KEY: process.env.REACT_APP_GOOGLE_CALENDAR_API_KEY,
    REACT_APP_LUMA_NEAR_CALENDAR_ID: process.env.REACT_APP_LUMA_NEAR_CALENDAR_ID,
    REACT_APP_LUMA_NEAR_AI_CALENDAR_ID: process.env.REACT_APP_LUMA_NEAR_AI_CALENDAR_ID,
    REACT_APP_LUMA_NEAR_HZN_CALENDAR_ID: process.env.REACT_APP_LUMA_NEAR_HZN_CALENDAR_ID,
    REACT_APP_DEVHUB_COMMUNITY_CALENDAR_ID: process.env.REACT_APP_DEVHUB_COMMUNITY_CALENDAR_ID,
    REACT_APP_LUMA_DEVHUB_HACKS_CALENDAR_ID: process.env.REACT_APP_LUMA_DEVHUB_HACKS_CALENDAR_ID,
    REACT_APP_NEAR_TOWN_HALL_CALENDAR_ID: process.env.REACT_APP_NEAR_TOWN_HALL_CALENDAR_ID
  },
  themes: ['@saucelabs/theme-github-codeblock', '@docusaurus/theme-mermaid'],
  onBrokenLinks: 'throw',
  onBrokenMarkdownLinks: 'throw',
  onBrokenAnchors: 'throw',
  presets: [
    [
      '@docusaurus/preset-classic',
      {
        docs: {
          showLastUpdateAuthor: true,
          showLastUpdateTime: true,
          breadcrumbs: true,
          editUrl: 'https://github.com/near/docs/edit/master/website',
          path: '../docs',
          sidebarPath: './sidebars.js',
          routeBasePath: '/',
        },
        sitemap: {
          changefreq: 'weekly',
          priority: 0.5,
        },
        gtag: {
          trackingID: 'G-TMG0M3DPNW',
          anonymizeIP: true,
        },
        blog: {
          blogTitle: 'NEAR Docs Blog',
          blogSidebarTitle: 'Documentation Blog',
          blogSidebarCount: 'ALL',
          showReadingTime: true,
          routeBasePath: 'blog',
          path: '../blog',
        },
        theme: {
          customCss: './static/css/custom.scss',
        },
      },
    ],
  ],
  plugins: [
    './src/plugins/monaco-editor',
    './src/plugins/node-polyfills',
    'docusaurus-plugin-sass',
  ],
  themeConfig: {
    image: 'docs/assets/welcome-pages/protocol.png',
    // announcementBar: {
    //   id: 'id-0010',
    //   content:
    //     '🎉 Ethereum Wallets are here! Read more in our <a href="/blog/hello-ethereum-wallets">blogpost</a> and check our <a href="/tools/ethereum-wallets">tutorial to update your app</a> 🎉',
    //   backgroundColor: '#fcfbfa',
    //   textColor: '#333',
    //   isCloseable: true,
    // },
    prism: {
      additionalLanguages: ['rust', 'java', 'python', 'ruby', 'go', 'typescript', 'jsx', 'bash'],
    },
    colorMode: {
      defaultMode: 'dark',
      respectPrefersColorScheme: true,
    },
    docs: {
      sidebar: {
        hideable: true,
        autoCollapseCategories: true,
      },
    },
    navbar: {
      logo: {
        alt: 'NEAR Logo',
        src: 'img/near_logo.svg',
        srcDark: 'img/near_logo_white.svg',
      },
      items: [
        {
          label: 'Home',
          to: '/',
          position: 'left',
          activeBaseRegex: '(^/$)',
        },
        {
          type: 'dropdown',
          label: 'Concepts',
          position: 'left',
          activeBaseRegex: '(build|protocol|concepts)',
          items: [
            {
              label: 'NEAR Protocol', to: '/protocol/basics', description: "Fundamentals of NEAR Protocol",
              subitems: [
                { label: 'Account Model', to: '/protocol/account-model', description: "Discover our unique account model with named accounts and multiple keys" },
                { label: 'Access Keys', to: '/protocol/access-keys', description: "Learn how access keys work in NEAR" },
                { label: 'Transactions', to: '/protocol/transactions', description: "Understand how transactions are processed in NEAR" },
                { label: 'Meta-Transactions', to: '/chain-abstraction/meta-transactions', description: "Natively cover transaction costs for other user" },
                { label: 'Handling Storage', to: '/protocol/storage/storage-staking', description: "Learn about storage management and staking in NEAR" },
                { label: 'The Network', to: '/protocol/network/validators', description: "Discover how validators keep the network safe" },
              ]
            },
            {
              label: 'AI & Agents', to: '/ai/introduction', description: "NEAR is the blockchain for AI",
              subitems: [
                { label: 'Introduction', to: '/ai/introduction', description: "Learn how NEAR is the blockchain for AI" },
                { label: 'Shade Agents', to: '/ai/shade-agents/introduction', description: "The first truly permissionless and decentralized AI agents" },
                { label: 'NEAR AI', to: 'https://docs.near.ai/', description: "A simple platform to build and host AI agents" },
                { label: 'Bitte AI', to: 'https://docs.bitte.ai/', description: "Discover how simple it is to create Open Agents" },
              ]
            },
            {
              label: 'Multi-Chain Stack', to: '/chain-abstraction/what-is', description: "Access the multi-chain universe",
              subitems: [
                { label: 'Abstracting Away the Chain', to: '/chain-abstraction/what-is', description: "Learn what it means to create abstracted applications" },
                { label: 'Chain Signatures', to: '/chain-abstraction/chain-signatures', description: "Control accounts on any chain through NEAR" },
                { label: 'Intents', to: '/chain-abstraction/intents/overview', description: "Separate the what from the how" },
                { label: 'Omni Bridge', to: '/chain-abstraction/omnibridge/overview', description: "A multi-chain asset bridge across multiple blockchains" },
                { label: 'Rollup Data Availability', to: '/chain-abstraction/data-availability', description: "Use NEAR as a roll-up solution for any other chain" },
              ]
            },
            {
              label: 'Smart Contracts', to: '/smart-contracts/what-is', description: "Build smart contracts with ease",
              subitems: [
                { label: 'Introduction', to: '/smart-contracts/what-is', description: "Learn what is a contract and how it works" },
                { label: 'Quickstart', to: '/smart-contracts/quickstart', description: "Create your first smart contract" },
                { label: 'Anatomy of a Contract', to: '/smart-contracts/anatomy/', description: "Learn all the concepts needed to build a smart contract" },
                { label: 'Testing', to: '/smart-contracts/testing/introduction', description: "Learn how to test your contracts locally" },
                { label: 'Deploying', to: '/smart-contracts/release/deploy', description: "Learn how to deploy your contracts to the NEAR network" },
                { label: 'Security', to: '/smart-contracts/security/welcome', description: "Discover best practices for building secure contracts" },
              ]
            },
            {
              label: 'Web3 Applications', to: '/web3-apps/what-is', description: "Supercharge your apps with NEAR",
              subitems: [
                { label: 'Introduction', to: '/web3-apps/what-is', description: "Learn what is a contract and how it works" },
                { label: 'Quickstart', to: '/web3-apps/quickstart', description: "Build your first Web Application that interacts with a Contract" },
                { label: 'Frontend Integration', to: '/web3-apps/integrate-contracts', description: "Learn how to integrate NEAR into your Frontend App" },
                { label: 'Backend Integration', to: '/web3-apps/backend/', description: "Authenticate NEAR users in your backend" },
                { label: 'Deploying', to: '/smart-contracts/release/deploy', description: "Learn how to deploy your contracts to the NEAR network" },
                { label: 'Security', to: '/smart-contracts/security/welcome', description: "Discover best practices for building secure contracts" },
              ]
            },
            {
              label: 'Primitives', to: '/primitives/what-is', description: "FT, NFT, DAOs, Oracles and more",
              subitems: [
                { label: 'Introduction', to: '/primitives/what-is', description: "Learn all the primitives NEAR Protocol offers" },
                { label: 'Fungible Tokens (FT)', to: '/primitives/ft', description: "The best way to represent fungible assets on-chain" },
                { label: 'Non-Fungible Tokens (NFT)', to: '/primitives/nft', description: "Ideal to represent digital art, tickets, collectibles, and more" },
                { label: 'Decentralized Autonomous Organizations (DAO)', to: '/primitives/dao', description: "Organize your community with DAOs" },
                { label: 'Decentralized Exchanges', to: '/primitives/dex', description: "Decentralized applications for trading tokens on NEAR" },
                { label: 'Linkdrops', to: '/primitives/linkdrop', description: "Distribute assets and rewards to users with a single link" },
                { label: 'Oracles', to: '/primitives/oracles', description: "Connect your smart contracts to real-world data" },
                { label: 'Staking', to: '/protocol/network/staking', description: "Leverage the power of NEAR's staking model" },
              ]
            },
            {
              label: 'Data Infrastructure', to: '/data-infrastructure/what-is', description: "Access and monitor on-chain data",
              subitems: [
                { label: 'Introduction', to: '/data-infrastructure/what-is', description: "Discover what data solutions NEAR Protocol offers" },
                { label: 'Data APIs', to: '/data-infrastructure/data-apis', description: "Consume on-chain data through existing community APIs" },
                { label: 'BigQuery', to: '/data-infrastructure/big-query', description: "Learn how to query past NEAR Protocol data on Google's BigQuery" },
                { label: 'NEAR Lake', to: '/data-infrastructure/lake-framework/near-lake-framework', description: "Process the live stream of NEAR data using your favorite language" },
              ]
            },
          ]
        },
        {
          type: 'dropdown',
          label: 'Tutorials',
          position: 'left',
          activeBaseRegex: 'tutorials',
          items: [
            {
              label: 'Getting Started', to: '#', description: "Take your first steps with NEAR",
              subitems: [
                { label: 'Create a Testnet Account', to: '/tutorials/protocol/create-account', description: "Create a testnet account to start developing" },
                { label: 'Your First Smart Contract', to: '/smart-contracts/quickstart', description: "Create a simple Hello World Smart Contract" },
                { label: 'Your First Web3 App', to: '/web3-apps/quickstart', description: "Build a web app that interacts with a Smart Contract" },
                { label: '⭐ Mastering NEAR', to: '/tutorials/auction/introduction', description: "Learn how to build web3 apps from end-to-end" },
              ]
            },
            {
              label: 'Multi-Chain Stack', to: '#', description: "Access the multi-chain universe",
              subitems: [
                { label: 'Use Chain Signatures', to: '/chain-abstraction/chain-signatures/implementation', description: "Learn how to sign transactions for chains such as Bitcoin, Ethereum and Solana" },
                { label: 'NEAR Account Proxy', to: '/tutorials/controlling-near-accounts/introduction', description: "Learn how to use chain signatures to control other NEAR Accounts" },
                { label: 'Multi-Chain DAO', to: '/tutorials/multichain-dao/introduction', description: "Vote once in NEAR, execute in any EVM chain" },
              ]
            },
            {
              label: 'AI & Agents', to: '#', description: "NEAR is the blockchain for AI",
              subitems: [
                { label: 'Shade Agents', to: '/ai/shade-agents/introduction', description: "Build a agent that safely control assets across chains" },
              ]
            },
            {
              label: 'Smart Contracts', to: '#', description: "Build smart contracts with ease",
              subitems: [
                { label: 'Quickstart', to: '/smart-contracts/quickstart', description: "Create your first smart contract" },
                { label: 'Auction', to: '/tutorials/auction/basic-auction', description: "Learn how to create an auction contract - part of our 'Mastering NEAR' Tutorial" },
                { label: 'Cross-Contract Calls', to: '/tutorials/examples/guest-book', description: "Learn how to make your contract call other contracts" },
                { label: 'Randomness', to: '/tutorials/examples/coin-flip', description: "Learn to create and use random numbers on your contract" },
                { label: 'Factory', to: '/tutorials/examples/factory', description: "Create a contract that deploys other contracts" },
                { label: 'Drop', to: '/tutorials/examples/near-drop', description: "Create a contract that drops assets" },
                { label: 'Update & Migrate', to: '/tutorials/examples/update-contract-migrate-state', description: "Learn how to update your existing contract" },

              ]
            },
            {
              label: 'App Development', to: '#', description: "Supercharge your apps with NEAR",
              subitems: [
                { label: 'Quickstart', to: '/web3-apps/quickstart', description: "Build your first Web Application that interacts with a Contract" },
                { label: 'Frontend Integration', to: '/web3-apps/integrate-contracts', description: "Learn how to integrate NEAR into your Frontend App" },
                { label: 'Backend Integration', to: '/web3-apps/backend/', description: "Authenticate NEAR users in your backend" },
                { label: 'Frontend with Multiple Contracts', to: '/web3-apps/backend/backend-login', description: "Learn how to communicate with multiple contracts effectively" },
                { label: 'Cover your Users Transactions', to: '/chain-abstraction/meta-transactions-relayer', description: "Learn how to create a relayer to cover your user's transactions" },
                { label: 'Mastering NEAR', to: '/tutorials/auction/introduction', description: "Learn how to build web3 apps from end-to-end" },
              ]
            },
          ]
        },
        {
          type: 'dropdown',
          label: 'Reference',
          position: 'left',
          items: [
            {
              label: 'Core Libraries', to: '#', description: "Core libraries to build on NEAR Protocol",
              subitems: [
                { label: 'NEAR API', to: '/tools/near-api', description: "Integrate NEAR into your application with our API libraries", icon: '/docs/assets/welcome-pages/quickstart.png' },
                { label: 'Contract SDK', to: '/tools/sdk', description: "Build smart contracts using your favorite programming language", icon: '/docs/assets/welcome-pages/smartcontract.png' },
                { label: 'NEAR CLI', to: '/tools/near-cli', description: "Interact with NEAR Protocol using our command line interface", icon: '/docs/assets/welcome-pages/near-cli.png' },
                { label: 'Wallet Selector', to: '/tools/wallet-selector', description: "Integrate multiple wallets into your application", icon: '/docs/assets/welcome-pages/multiple.png' },
              ]
            },
            {
              label: 'Data Tools', to: '#', description: "Services to access and monitor on-chain data",
              subitems: [
                { label: 'Data API', to: '/tools/ecosystem-apis/', description: "Access on-chain data through simple APIs", icon: '/docs/assets/welcome-pages/experiment.png' },
                { label: 'Indexers', to: '/tools/indexing', description: "Build custom indexers to query on-chain data", icon: '/docs/assets/welcome-pages/blocks.png' },
              ]
            },
            {
              to: '/api/rpc/introduction',
              label: '🔌 RPC API',
              description: "Low level API for interacting with the network",
            },
          ],
        },
        {
          type: 'dropdown',
          label: 'Resources',
          position: 'left',
          items: [
            {
              label: 'Developer Support', to: '#', description: "Get help from the NEAR community",
              subitems: [
                { label: 'Telegram ↗', to: 'https://t.me/neardev', description: "Join our Telegram channel for developers", icon: '/icons/telegram.svg' },
                { label: 'Discord ↗', to: 'https://discord.gg/nearprotocol', description: "Join our Discord server to get help from the community", icon: '/icons/discord.svg' },
              ]
            },
            {
              label: 'Ecosystem Tools', to: '#', description: "Tools to help you build on NEAR",
              subitems: [
                { label: 'Wallets ↗', to: 'https://wallet.near.org/', description: "Discover wallets built for NEAR", icon: '/icons/wallet.png' },
                {
                  label: 'Testnet Faucet ↗',
                  to: '/tools/faucet',
                  description: "Get testnet tokens to test your applications",
                  icon: '/icons/token.svg'
                },
                { label: 'Explorers ↗', to: '/tools/explorer', description: "Explore transactions through simple web interfaces", icon: '/docs/assets/welcome-pages/update.png' },
                { label: 'NEAR Catalog ↗', to: 'https://near.org/ecosystem/', description: "Discover projects built on NEAR", icon: '/icons/catalog.png' },
                {
                  label: 'Remix IDE Plugin ↗',
                  to: 'https://docs.welldonestudio.io/code/getting-started',
                  description: "Write, test and deploy smart contracts using the Remix IDE",
                  icon: '/icons/remix.svg'
                },

              ]
            },
            {
              label: 'Educational Courses', to: '#', description: "Courses created by the NEAR community",
              subitems: [
                { label: 'AgorApp ↗', to: 'https://agorapp.dev/catalog/course?difficulty=&chains=near', description: "Your one-stop platform for learning All Things Web3", icon: '/icons/agorApp.svg' },
                { label: 'Learn NEAR Club ↗', to: 'https://learnnear.club/', description: "All inclusive hands-on onboarding platform to NEAR Protocol", icon: '/icons/lnc.jpg' },
              ]
            },
          ],
        },
        { label: 'Blog', to: '/blog', activeBaseRegex: '/blog', position: 'right' },
        {
          type: 'html',
          position: 'right',
          value:
            '<a class="navbar__link false" href="#" onclick="google.translate.TranslateElement({pageLanguage: \'en\', includedLanguages: \'af,sq,am,en,fa,ar,ps,ja,zh-CN,hy,az,eu,be,bn,bs,bg,ca,ceb,ny,zh-TW,co,hr,cs,da,nl,eo,et,tl,fi,fr,fy,gl,ka,de,el,gu,ht,ha,haw,iw,hi,hmn,hu,is,ig,id,ga,it,jw,kn,kk,km,ko,ku,ky,lo,la,lv,lt,lb,mk,mg,ms,ml,mt,mi,mr,mn,my,ne,no,pl,pt,pa,ro,ru,sm,gd,sr,st,sn,sd,si,sk,sl,so,es,su,sw,sv,tg,ta,te,th,tr,uk,ur,uz,vi,cy,xh,yi,yo,zu\'}, \'google_translate_element\');"><svg viewBox="0 0 24 24" width="20" height="20" aria-hidden="true" style="vertical-align: text-bottom"><path fill="currentColor" d="M12.87 15.07l-2.54-2.51.03-.03c1.74-1.94 2.98-4.17 3.71-6.53H17V4h-7V2H8v2H1v1.99h11.17C11.5 7.92 10.44 9.75 9 11.35 8.07 10.32 7.3 9.19 6.69 8h-2c.73 1.63 1.73 3.17 2.98 4.56l-5.09 5.02L4 19l5-5 3.11 3.11.76-2.04zM18.5 10h-2L12 22h2l1.12-3h4.75L21 22h2l-4.5-12zm-2.62 7l1.62-4.33L19.12 17h-3.24z"></path></svg></a>',
        },
        {
          type: 'search',
          position: 'right',
        },
        {
          position: 'right',
          href: 'login',
        },
      ],
    },
    footer: {
      links: [],
      copyright: 'Copyright © 2025 NEAR Protocol',
      logo: {
        src: 'img/near_logo.svg',
      },
    },
    algolia: {
      // The application ID provided by Algolia
      appId: '0LUM67N2P2',
      // Public API key: it is safe to commit it
      apiKey: '41e2feb6ffa0d3450ca9d0a0c1826c1c',
      indexName: 'near',
      // Optional: see doc section below
      contextualSearch: true,
      // Optional: Algolia search parameters
      searchParameters: {
        clickAnalytics: true,
        analytics: true,
        enableReRanking: true,
        attributesToRetrieve: [
          'hierarchy.lvl0',
          'hierarchy.lvl1',
          'hierarchy.lvl2',
          'hierarchy.lvl3',
          'hierarchy.lvl4',
          'hierarchy.lvl5',
          'hierarchy.lvl6',
          'type',
          'url',
          'title',
          'description',
          'headers',
          'headersLevels',
        ],
      },
      //... other Algolia params
      placeholder: 'Search the Docs...',
      insights: true,
    },
  },
};

export default config;<|MERGE_RESOLUTION|>--- conflicted
+++ resolved
@@ -1,9 +1,5 @@
-<<<<<<< HEAD
-import { icons } from 'lucide-react';
 require('dotenv').config();
 
-=======
->>>>>>> c3c91334
 // @ts-check
 
 /** @type {import('@docusaurus/types').Config} */
@@ -289,9 +285,12 @@
         },
         {
           type: 'dropdown',
-          label: 'Resources',
+          label: 'Ecosystem',
           position: 'left',
           items: [
+            {
+              label: 'Events', to: '/events', description: "Find what's coming up in the NEAR ecosystem",
+            },
             {
               label: 'Developer Support', to: '#', description: "Get help from the NEAR community",
               subitems: [
@@ -317,7 +316,6 @@
                   description: "Write, test and deploy smart contracts using the Remix IDE",
                   icon: '/icons/remix.svg'
                 },
-
               ]
             },
             {
