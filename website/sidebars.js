const sidebar = {
  "concepts": [
    "concepts/welcome",
    "concepts/basics/protocol",
    {
      "type": "html",
      "value": "<hr/>"
    },
    {
      "type": "html",
      "value": "<span class='menu__link'><b><small> The NEAR Protocol </small></b></span>"
    },
    {
      "Accounts": [
        "concepts/basics/accounts/model",
        "concepts/basics/accounts/account-id",
        "concepts/basics/accounts/access-keys",
        "concepts/basics/accounts/smartcontract",
        "concepts/basics/accounts/state",
        {
          "type": "html",
          "value": "<hr/>"
        },
        "concepts/basics/accounts/creating-accounts"
      ]
    },
    {
      "Transactions": [
        "concepts/basics/transactions/overview",
        {
          "Gas": [
            "concepts/basics/transactions/gas",
            "concepts/basics/transactions/gas-advanced"
          ]
        }
      ]
    },
    {
      "Data Flow": [
        "concepts/data-flow/near-data-flow",
        "concepts/data-flow/token-transfer-flow"
      ]
    },
    {
      "Tokens": ["concepts/basics/tokens", "concepts/basics/token-loss"]
    },
    {
      "Storage": [
        "concepts/storage/data-storage",
        "concepts/storage/storage-staking",
        "concepts/storage/storage-solutions"
      ]
    },
    {
      "Network":[
        "concepts/basics/validators",
        "concepts/basics/networks",
        "concepts/basics/epoch",
      ]
    },
    {
      "type": "html",
      "value": "<hr/>"
    },
    {
      "type": "html",
      "value": "<span class='menu__link'><b><small> Chain Abstraction </small></b></span>"
    },
    "concepts/abstraction/introduction",
    "concepts/abstraction/relayers",
    {
      "Chain Signatures": [
        "concepts/abstraction/chain-signatures",
        "concepts/abstraction/signatures/use-cases",
      ]
    },
    {
      "type": "html",
      "value": "<hr/>"
    },
    {
      "type": "html",
      "value": "<span class='menu__link'><b><small> Blockchain Data &amp; Indexing </small></b></span>"
    },
    [
      "concepts/data-flow/data-storage",
      {
        "Data Indexing": [
          "concepts/advanced/indexers",
          "concepts/advanced/near-indexer-framework",
          "concepts/advanced/near-lake-framework"
        ]
      }
    ],
    {
      "type": "html",
      "value": "<hr/>"
    },
    {
      "type": "html",
      "value": "<span class='menu__link'><b><small> Advanced Topics </small></b></span>"
    },
    [
      "concepts/basics/runtime",
      "concepts/advanced/specification",
      "concepts/advanced/papers"
    ],
    {
      "type": "html",
      "value": "<hr/>"
    },
    {
      "type": "html",
      "value": "<span class='menu__link'><b><small> From Web 2 to Web 3 </small></b></span>"
    },
    [
      "concepts/web3/intro",
      "concepts/web3/basics",
      "concepts/web3/near",
      "concepts/web3/economics",
      "concepts/web3/nfts"
    ]
  ],
  "build": [
    "develop/welcome",
    {
      "type": "html",
      "value": "<hr/>"
    },
    {
      "type": "html",
      "value": "<span class='menu__link'><b><small> Smart Contracts </small></b></span>"
    },
    "develop/contracts/whatisacontract",
    {
      "Building Smart Contracts": [
        "develop/contracts/quickstart",
        {
          "Anatomy of a Contract": [
            "develop/contracts/basics",
            "develop/contracts/anatomy",
            "develop/contracts/environment/environment",
            "develop/contracts/storage",
            "develop/contracts/actions",
            "develop/contracts/crosscontract",
            "develop/contracts/security/checklist",
            {
              "type": "html",
              "value": "<hr/>"
            },
            "develop/contracts/serialization"
          ]
        },
        {
          "Test the Contract": [
            "develop/testing/introduction",
            "develop/testing/unit-test",
            "develop/testing/integration-test",
            {
              "type": "html",
              "value": "<hr/>"
            },
            "develop/testing/kurtosis-localnet",
          ]
        },
        {
          "Deploy, Update & Lock": [
            "develop/deploy",
            "develop/upgrade",
            "develop/lock"
          ]
        },
        {
          "type": "category",
          "label": "Security",
          "link": {
            "type": "doc",
            "id": "develop/contracts/security/welcome"
          },
          "items": [
            "develop/contracts/security/checklist",
            "develop/contracts/security/storage",
            "develop/contracts/security/callbacks",
            "develop/contracts/security/one-yocto",
            "develop/contracts/security/sybil",
            "develop/contracts/security/frontrunning",
            "develop/contracts/security/reentrancy",
            "develop/contracts/security/random",
            {
              "type": "html",
              "value": "<hr/>"
            },
            "develop/contracts/security/bounty"
          ]
        },
        {
          "type": "html",
          "value": "<hr/>"
        },
        {
          "type": "html",
          "value": "<a class='menu__link internal' href='/tutorials/examples/count-near'> 📖 Tutorials </a>",
        },
      ]
    },
    {
      "type": "html",
      "value": "<hr/>"
    },
    {
      "type": "html",
      "value": "<span class='menu__link'><b><small> Multi-Chain Components </small></b></span>"
    },
    "bos/tutorial/quickstart",
    {
      "Building Web3 Components": [
        "bos/dev/intro",
        {
          "Anatomy of a Component": [
            "bos/api/state",
            "bos/api/web-methods",
            "bos/api/builtin-components",
            "bos/api/near",
            "bos/api/social",
            "bos/api/notifications",
            "bos/queryapi/bos-components"
          ]
        },
        "bos/tutorial/bos-gateway",
        {
          "type": "html",
          "value": "<hr/>"
        },
        {
          "type": "html",
          "value": "<a class='menu__link internal' href='/bos/dev/bos-loader'> 📖 Tutorials </a>",
        },
      ]
    },
    {
      "type": "html",
      "value": "<hr/>"
    },
    {
      "type": "html",
      "value": "<span class='menu__link'><b><small> Web3 Applications </small></b></span>"
    },
    "develop/web3-apps/whatareweb3apps",
    {
      "Building Web3 Applications": [
        "develop/integrate/quickstart-frontend",
        "develop/integrate/frontend",
        "develop/integrate/frontend-components",
        {
          "Backend": [
            "develop/integrate/backend-login",
          ]
        },
        {
          "type": "html",
          "value": "<hr/>"
        },
        {
          "type": "html",
          "value": "<a class='menu__link internal' href='/tutorials/examples/count-near'> 📖 Tutorials </a>",
        },
      ],
    },
    {
      "type": "html",
      "value": "<hr/>"
    },
    {
      "type": "html",
      "value": "<span class='menu__link'><b><small> Chain Abstraction ✨ </small></b></span>"
    },
    'abstraction/what-is',
<<<<<<< HEAD
    {"Chain Abstraction Services": [
      'tools/fastauth-sdk'
=======
    {
      "Chain Abstraction Services": [
        "develop/relayers/build-relayer",
        'tools/fastauth-sdk',
        'abstraction/chain-signatures',
        "develop/relayers/multichain-server",
>>>>>>> 6eef7715
    ]},
    {"Multichain Gas Relayer": [
      "develop/relayers/multichain-server",
      "develop/relayers/gas-station",
    ]},
    {
      "type": "html",
      "value": "<hr/>"
    },
    {
      "type": "html",
      "value": "<span class='menu__link'><b><small> Primitives (FT, NFT, ...) </small></b></span>"
    },
    "primitives/whatareprimitives",
    {
      "Primitives & Standards": [
        "primitives/ft",
        "primitives/nft",
        "primitives/linkdrop",
        "primitives/oracles",
        "primitives/dao",
        "primitives/dex",
        {
          "type": "html",
          "value": "<hr/>"
        },
        {
          "type": "html",
          "value": "<a class='menu__link internal' href='/tutorials/nfts/minting-nfts'> 📖 Tutorials </a>",
        },
      ]
    },
    {
      "type": "html",
      "value": "<hr/>"
    },
    {
      "type": "html",
      "value": "<span class='menu__link'><b><small> Data Infrastructure </small></b></span>"
    },
    "develop/whataredatasolutions",
    {
      "NEAR Data Infrastructure": [
        "bos/queryapi/big-query",
        {
          "QueryAPI": [
            "bos/queryapi/intro",
            "bos/queryapi/how-it-works",
            {
              "type": "link",
              "label": "Limitations",
              "href": "/bos/queryapi/intro#known-limitations"
            },
            "bos/community/indexers",
            "bos/queryapi/best-practices",
            "bos/queryapi/index-functions",
            "bos/queryapi/context-object",
            "bos/queryapi/query-data",
            "bos/queryapi/migrate-from-near-lake",
          ]
        },
        {
          "Lake Framework": [
            "tools/near-lake",
            "tutorials/indexer/near-lake-state-changes-indexer",
            "tutorials/indexer/migrating-to-near-lake-framework",
            {
              "Building Indexers": [
                "develop/lake/primitives",
                {
                  "type": "link",
                  "label": "NEAR Lake Primitives",
                  "href": "https://near.github.io/near-lake-framework-js/"
                },
                "tutorials/indexer/js-lake-indexer",
                "tutorials/indexer/python-lake-indexer",
                "tutorials/indexer/nft-indexer",
                "tutorials/indexer/python-nft-indexer"
              ]
            },
            {
              "Running NEAR Lake": [
                "tutorials/indexer/run-lake-indexer",
                "tutorials/indexer/lake-start-options",
                "tutorials/indexer/credentials"
              ]
            },
            {
              "Lake Data Structures": [
                "develop/lake/structures/toc",
                "develop/lake/structures/block",
                "develop/lake/structures/chunk",
                "develop/lake/structures/shard",
                "develop/lake/structures/transaction",
                "develop/lake/structures/receipt",
                "develop/lake/structures/execution-outcome",
                "develop/lake/structures/state-change"
              ]
            },
          ]
        },
      ]
    }
  ],
  "tutorials": [
    "tutorials/welcome",
    {
      "type": "html",
      "value": "<hr/>"
    },
    {
      "type": "html",
      "value": "<span class='menu__link'><b><small> Examples </small></b></span>"
    },
    {
      "Frontend & Smart Contract": [
        "tutorials/examples/count-near",
        "tutorials/examples/guest-book",
        "tutorials/examples/donation",
        "tutorials/examples/xcc",
        "tutorials/examples/coin-flip",
      ]
    },
    {
      "Advanced Contracts": [
        "tutorials/examples/factory",
        "tutorials/examples/advanced-xcc",
        "tutorials/examples/update-contract-migrate-state",
      ]
    },
    "tutorials/examples/frontend-multiple-contracts",
    {
      "type": "html",
      "value": "<hr/>"
    },
    {
      "type": "html",
      "value": "<span class='menu__link'><b><small> Tutorials </small></b></span>"
    },
    {
      "Components": [
        "bos/dev/bos-loader",
        "bos/tutorial/interaction",
        "bos/tutorial/ds-components",
        "bos/tutorial/using-iframes",
        "bos/tutorial/push-notifications",
        "bos/tutorial/queryapi-websockets",
        "bos/tutorial/ethers-js",
        "bos/tutorial/ethers-js-best-practices",
        "bos/tutorial/lido",
      ]
    },
    {
      "Fungible Tokens 101 (FT)": [
        "tutorials/fts/introduction",
        "tutorials/fts/predeployed-contract",
        "tutorials/fts/skeleton",
        "tutorials/fts/defining-a-token",
        "tutorials/fts/circulating-supply",
        "tutorials/fts/registering-accounts",
        "tutorials/fts/transfers",
        "tutorials/fts/marketplace"
      ]
    },
    {
      "Non-Fungible Tokens (NFT)": [
        "tutorials/nfts/minting-nfts",
        "tutorials/nfts/minting-nft-frontend",
        "tutorials/nfts/minecraft-nfts",
        {
          "type": "link",
          "label": "Building a Frontend",
          "href": "https://github.com/near-examples/nft-tutorial-frontend"
        },
        {
          "type": "html",
          "value": "<hr/>"
        },
        {
          "🌐 Contract: Zero to Hero ": [
            "tutorials/nfts/js/introduction",
            "tutorials/nfts/js/predeployed-contract",
            "tutorials/nfts/js/skeleton",
            "tutorials/nfts/js/minting",
            "tutorials/nfts/js/upgrade-contract",
            "tutorials/nfts/js/enumeration",
            "tutorials/nfts/js/core",
            "tutorials/nfts/js/approvals",
            "tutorials/nfts/js/royalty",
            "tutorials/nfts/js/events",
            "tutorials/nfts/js/marketplace"
          ]
        },
        {
          "🦀 Contract: Zero to Hero": [
            "tutorials/nfts/introduction",
            "tutorials/nfts/predeployed-contract",
            "tutorials/nfts/skeleton",
            "tutorials/nfts/minting",
            "tutorials/nfts/upgrade-contract",
            "tutorials/nfts/enumeration",
            "tutorials/nfts/core",
            "tutorials/nfts/approvals",
            "tutorials/nfts/royalty",
            "tutorials/nfts/events",
            "tutorials/nfts/marketplace",
            "tutorials/nfts/series"
          ]
        }
      ]
    },
    {
      "Build a Crossword Game": [
        {
          "type": "category",
          "label": "Basics",
          "items": [
            "tutorials/crosswords/basics/overview",
            "tutorials/crosswords/basics/set-up-skeleton",
            "tutorials/crosswords/basics/add-functions-call",
            "tutorials/crosswords/basics/hashing-and-unit-tests",
            "tutorials/crosswords/basics/simple-frontend"
          ]
        },
        {
          "type": "category",
          "label": "Beginner",
          "items": [
            "tutorials/crosswords/beginner/overview",
            "tutorials/crosswords/beginner/collections",
            "tutorials/crosswords/beginner/structs-enums",
            "tutorials/crosswords/beginner/actions",
            "tutorials/crosswords/beginner/adding-a-puzzle",
            "tutorials/crosswords/beginner/logging-in",
            "tutorials/crosswords/beginner/logging-in-implementation"
          ]
        },
        {
          "type": "category",
          "label": "Intermediate",
          "items": [
            "tutorials/crosswords/intermediate/overview",
            "tutorials/crosswords/intermediate/access-key-solution",
            "tutorials/crosswords/intermediate/use-seed-phrase",
            "tutorials/crosswords/intermediate/linkdrop",
            "tutorials/crosswords/intermediate/cross-contract-calls",
            "tutorials/crosswords/intermediate/base64vecu8"
          ]
        }
      ]
    },
    {
      "Data Infrastructure":
        [
          "bos/tutorial/indexer-tutorials/posts-indexer",
          "bos/tutorial/indexer-tutorials/hype-indexer",
          "bos/tutorial/indexer-tutorials/nft-indexer",
          "bos/tutorial/indexer-tutorials/feed-indexer",
          "tutorials/indexer/near-lake-state-changes-indexer",
          "tutorials/indexer/migrating-to-near-lake-framework",
          {
            "Building Indexers": [
              "develop/lake/primitives",
              {
                "type": "link",
                "label": "NEAR Lake Primitives",
                "href": "https://near.github.io/near-lake-framework-js/"
              },
              "tutorials/indexer/js-lake-indexer",
              "tutorials/indexer/python-lake-indexer",
              "tutorials/indexer/nft-indexer",
              "tutorials/indexer/python-nft-indexer"
            ]
          },
          {
            "Running NEAR Lake": [
              "tutorials/indexer/run-lake-indexer",
              "tutorials/indexer/lake-start-options",
              "tutorials/indexer/credentials"
            ]
          },
        ]
    },

  ],
  "tools": [
    "tools/welcome",
    {
      "type": "html",
      "value": "<hr/>"
    },
    {
      "type": "html",
      "value": "<span class='menu__link'><b><small> Developer Tools </small></b></span>"
    },
    {
      "type": "category",
      "label": "JavaScript API",
      "items": [
        "tools/near-api-js/quick-reference",
        "tools/near-api-js/wallet",
        "tools/near-api-js/account",
        "tools/near-api-js/contract",
        "tools/near-api-js/utils",
        "tools/near-api-js/faq",
        {
          "type": "link",
          "label": "Handling Passphrases",
          "href": "https://github.com/near/near-seed-phrase"
        },
        {
          "type": "link",
          "label": "Type Docs",
          "href": "https://near.github.io/near-api-js"
        }
      ]
    },
    {
      "type": "category",
      "label": "Smart Contract SDKs",
      "link": {
        "type": "doc",
        "id": "sdk/welcome"
      },
      "items": [
        {
          "Rust SDK": [
            "sdk/rust/introduction",
            "sdk/rust/get-started",
            {
              "Structure of a Contract": [
                "sdk/rust/contract-structure/near-bindgen",
                "sdk/rust/contract-structure/collections",
                "sdk/rust/contract-structure/nesting"
              ]
            },
            {
              "Contract Interface": [
                "sdk/rust/contract-interface/public-methods",
                "sdk/rust/contract-interface/contract-mutability",
                "sdk/rust/contract-interface/private-methods",
                "sdk/rust/contract-interface/payable-methods",
                "sdk/rust/contract-interface/serialization-interface"
              ]
            },
            {
              "Cross-Contract Calls": ["sdk/rust/cross-contract/callbacks"]
            },
            {
              "Promises": [
                "sdk/rust/promises/intro",
                "sdk/rust/promises/token-tx",
                "sdk/rust/promises/create-account",
                "sdk/rust/promises/deploy-contract"
              ]
            },
            {
              "Building Contracts": [
                "sdk/rust/building/basics",
                "sdk/rust/building/prototyping",
                "sdk/rust/building/post-processing",
                "sdk/rust/building/reproducible-builds"
              ]
            },
            {
              "Testing": [
                "sdk/rust/testing/integration-tests",
                "sdk/rust/testing/unit-tests"
              ]
            },
            "sdk/rust/best-practices",
            "sdk/rust/contract-size"
          ],
          "JavaScript SDK": [
            "sdk/js/introduction",
            "sdk/js/get-started",
            {
              "type": "link",
              "label": "Type Docs ↗",
              "href": "https://near.github.io/near-sdk-js/"
            },
            {
              "Structure of a Contract": [
                "sdk/js/contract-structure/near-bindgen",
                "sdk/js/contract-structure/collections"
              ]
            },
            {
              "Contract Interface": [
                "sdk/js/contract-interface/public-methods",
                "sdk/js/contract-interface/private-methods",
                "sdk/js/contract-interface/payable-methods"
              ]
            },
            {
              "Cross-Contract Calls": ["sdk/js/cross-contract/callbacks"]
            },
            {
              "Promises": [
                "sdk/js/promises/intro",
                "sdk/js/promises/token-tx",
                "sdk/js/promises/create-account",
                "sdk/js/promises/deploy-contract"
              ]
            },
            {
              "Building Contracts": [
                "sdk/js/building/basics",
                "sdk/js/building/prototyping",
                "sdk/js/building/reproducible-builds"
              ]
            },
            {
              "SDK CLI": ["sdk/js/cli/cli"]
            },
            {
              "Testing": [
                "sdk/js/testing/integration-tests",
                "sdk/js/testing/unit-tests"
              ]
            }
          ]
        }
      ]
    },
    {
      "type": "category",
      "label": "Command Line Tools (CLI)",
      "items": ["tools/near-cli", "tools/near-cli-rs"]
    },
    {
      "type": "category",
      "label": "BOS Web Editors",
      "items": [
        {
          "type": "link",
          "label": "near.org Web Editor",
          "href": "https://near.org/sandbox"
        },
        {
          "type": "link",
          "label": "Jutsu Web Editor",
          "href": "https://jutsu.ai/editor"
        }
      ]
    },
    {
      "type": "category",
      "label": "Wallets",
      "items": [
        "tools/wallet-selector",
        {
          "type": "link",
          "label": "Remix IDE Plugin",
          "href": "https://docs.welldonestudio.io/code/getting-started"
        }
      ]
    },
    {
      "type": "html",
      "value": "<hr/>"
    },
    {
      "type": "html",
      "value": "<span class='menu__link'><b><small> Ecosystem Tools </small></b></span>"
    },
    {
      "type": "link",
      "label": "Wallets",
      "href": "https://wallet.near.org"
    },
    "tools/explorer",
    "tools/indexing"
  ],
  "integrate": [
    "develop/integrate/welcome",
    {
      "type": "html",
      "value": "<hr/>"
    },
    {
      "type": "html",
      "value": "<span class='menu__link'><b><small> Composable Apps </small></b></span>"
    },
    {
      "type": "html",
      "value": "<hr/>"
    },
    {
      "type": "html",
      "value": "<span class='menu__link'><b><small> Related Tools </small></b></span>"
    },
    {
      "type": "link",
      "label": "Wallet Selector ↗",
      "href": "/tools/wallet-selector"
    },
    {
      "type": "link",
      "label": "QueryAPI ↗",
      "href": "/bos/queryapi/intro"
    },
    {
      "type": "link",
      "label": "BOS CLI",
      "href": "https://github.com/FroVolod/bos-cli-rs"
    },
    "bos/dev/vscode",
    {
      "type": "link",
      "label": "Seed Phrase Generator",
      "href": "https://github.com/near/near-seed-phrase"
    }
  ],
  "indexers": [

  ],
  "api": [
    "api/rpc/introduction",
    "api/rpc/providers",
    {
      "type": "html",
      "value": "<hr/>"
    },
    {
      "type": "html",
      "value": "<span class='menu__link'><b><small> NEAR RPC API </small></b></span>"
    },
    "api/rpc/setup",
    "api/rpc/access-keys",
    "api/rpc/contracts",
    "api/rpc/block-chunk",
    "api/rpc/gas",
    "api/rpc/protocol",
    "api/rpc/network",
    "api/rpc/transactions"
  ],
  "data-availability": [
    "data-availability/welcome",
    {
      "type": "html",
      "value": "<hr/>"
    },
    {
      "type": "html",
      "value": "<span class='menu__link'><b><small> DA Docs </small></b></span>"
    },
    "data-availability/blob-contract",
    "data-availability/light-client",
    "data-availability/rpc",
    {
      "Integrations": [
        "data-availability/integrations",
        "data-availability/arbitrum",
        "data-availability/optimism",
        "data-availability/cdk-integration"
      ]
    }
  ],
  "exchanges": [
    {
      "Integration": [
        "integrator/exchange-integration",
        "integrator/balance-changes",
        "integrator/accounts",
        "integrator/create-transactions",
        "integrator/fungible-tokens",
        "integrator/implicit-accounts"
      ]
    },
    {
      "Understanding Errors": [
        "integrator/errors/introduction",
        "integrator/errors/error-implementation",
        "integrator/errors/token-loss"
      ]
    },
    "integrator/faq"
  ]
};

export default sidebar;<|MERGE_RESOLUTION|>--- conflicted
+++ resolved
@@ -275,17 +275,11 @@
       "value": "<span class='menu__link'><b><small> Chain Abstraction ✨ </small></b></span>"
     },
     'abstraction/what-is',
-<<<<<<< HEAD
-    {"Chain Abstraction Services": [
-      'tools/fastauth-sdk'
-=======
     {
       "Chain Abstraction Services": [
         "develop/relayers/build-relayer",
         'tools/fastauth-sdk',
         'abstraction/chain-signatures',
-        "develop/relayers/multichain-server",
->>>>>>> 6eef7715
     ]},
     {"Multichain Gas Relayer": [
       "develop/relayers/multichain-server",
