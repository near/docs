--- conflicted
+++ resolved
@@ -201,13 +201,6 @@
     {
       "Building Web3 Applications": [
         "build/web3-apps/quickstart",
-<<<<<<< HEAD
-        "build/web3-apps/frontend",
-        "build/web3-apps/chain-deployed-ui",
-        "build/web3-apps/integrate-contracts",
-        "build/web3-apps/integrate-components",
-=======
->>>>>>> 5c7c6498
         {
           type: 'category',
           label: 'Frontends',
