--- conflicted
+++ resolved
@@ -75,33 +75,10 @@
           ]
         },
         {
-<<<<<<< HEAD
-          "type": "category",
-          "label": "Chain Signatures",
-          "link": {
-            "type": "doc",
-            "id": "build/chain-abstraction/chain-signatures/getting-started"
-          },
-          "items": [
-            "concepts/abstraction/chain-signatures",
-            'build/chain-abstraction/chain-signatures/chain-signatures',
-            {
-              "Implementing Contract Logic": [
-                {
-                  "Controlling Existing NEAR Accounts": [
-                    "build/chain-abstraction/chain-signatures/chain-signatures-contract/controlling-near-accounts/introduction",
-                    "build/chain-abstraction/chain-signatures/chain-signatures-contract/controlling-near-accounts/contract",
-                    "build/chain-abstraction/chain-signatures/chain-signatures-contract/controlling-near-accounts/scripts",
-                  ]
-                },
-              ]
-            },
-=======
           "Chain Signatures": [
             "chain-abstraction/chain-signatures",
             "chain-abstraction/chain-signatures/getting-started",
             'chain-abstraction/chain-signatures/implementation',
->>>>>>> 527c20ea
             // 'build/chain-abstraction/nft-chain-keys',
           ]
         },
