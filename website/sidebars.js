const sidebar = {
  "concepts": [
    {
      "type": "html",
      "value": "<span class='menu__link'><b><small> From Web 2 to Web 3 </small></b></span>"
    },
    [
      "concepts/web3/intro",
      "concepts/web3/basics",
      "concepts/web3/near",
      "concepts/web3/economics",
      "concepts/web3/nfts"
    ]
  ],
  "build": [
    "build/welcome",
    {
      "type": "html",
      "value": "<hr/>"
    },
    {
      "type": "html",
      "value": "<span class='menu__link'><b><small> NEAR Protocol </small></b></span>"
    },
    "concepts/basics/protocol",
    {
      "Understand the Protocol": [
        {
          type: 'category',
          label: 'Accounts / Contracts',
          link: { type: 'doc', id: 'concepts/protocol/account-model' },
          items: [
            "concepts/protocol/account-id",
            "concepts/protocol/access-keys",
          ]
        },
        {
          type: 'category',
          label: 'Transactions',
          link: { type: 'doc', id: 'concepts/protocol/transactions' },
          items: [
            "concepts/protocol/transaction-anatomy",
            "concepts/protocol/gas",
            "concepts/protocol/transaction-execution",
          ]
        },
        {
          "Data Flow": [
            "concepts/data-flow/near-data-flow",
            "concepts/data-flow/token-transfer-flow"
          ]
        },
        {
          "Tokens": ["concepts/basics/tokens", "concepts/basics/token-loss"]
        },
        {
          "Storage": [
            "concepts/storage/storage-staking",
            "concepts/storage/storage-solutions"
          ]
        },
        {
          "Network": [
            "concepts/basics/validators",
            "concepts/basics/networks",
            "concepts/basics/epoch",
            "concepts/basics/runtime",
          ]
        },
      ]
    },
    {
      "type": "html",
      "value": "<hr/>"
    },
    {
      "type": "html",
      "value": "<span class='menu__link'><b><small> Chain Abstraction ✨ </small></b></span>"
    },
    'build/chain-abstraction/what-is',
    {
      "Chain Abstraction Services": [
        {
          "Meta Transactions": [
            "concepts/abstraction/meta-transactions",
            "concepts/abstraction/relayers",
            "build/chain-abstraction/meta-transactions",
          ]
        },
        {
          "type": "category",
          "label": "Chain Signatures",
          "link": {
            "type": "doc",
<<<<<<< HEAD
            "id": "build/chain-abstraction/chain-signatures/getting-started"
=======
            "id": "build/chain-abstraction/chain-signatures-getting-started"
>>>>>>> 2053ee26
          },
          "items": [
            "concepts/abstraction/chain-signatures",
            'build/chain-abstraction/chain-signatures/chain-signatures',
            'build/chain-abstraction/nft-chain-keys',
          ]
        },
        // 'build/chain-abstraction/wallet',
        {
          "type": "category",
          "label": "Multichain Gas Relayer",
          "link": {
            "type": "doc",
            "id": "build/chain-abstraction/multichain-gas-relayer/getting-started"
          },
          "items": [
            "build/chain-abstraction/multichain-gas-relayer/overview",
            "build/chain-abstraction/multichain-gas-relayer/gas-station",
            "build/chain-abstraction/multichain-gas-relayer/multichain-server",
            "build/chain-abstraction/multichain-gas-relayer/relayer-gas-example",
          ]
        },
        'build/chain-abstraction/fastauth-sdk',
        "build/chain-abstraction/data-availability",
      ]
    },
    {
      "type": "html",
      "value": "<hr/>"
    },
    {
      "type": "html",
      "value": "<span class='menu__link'><b><small> Smart Contracts </small></b></span>"
    },
    "build/smart-contracts/what-is",
    {
      "Building Smart Contracts": [
        "build/smart-contracts/quickstart",
        {
          "Anatomy of a Contract": [
            "build/smart-contracts/anatomy/anatomy",
            "build/smart-contracts/anatomy/functions",
            "build/smart-contracts/anatomy/storage",
            "build/smart-contracts/anatomy/types",
            "build/smart-contracts/anatomy/collections",
            "build/smart-contracts/anatomy/environment",
            "build/smart-contracts/anatomy/actions",
            "build/smart-contracts/anatomy/crosscontract",
            "build/smart-contracts/security/checklist",
            {
              "type": "html",
              "value": "<hr/>"
            },
            {
              "Advanced": [
                "build/smart-contracts/anatomy/best-practices",
                "build/smart-contracts/anatomy/serialization",
                "build/smart-contracts/anatomy/serialization-protocols",
                "build/smart-contracts/anatomy/reduce-size",
                "build/smart-contracts/anatomy/reproducible-builds",
              ]
            }
          ]
        },
        {
          "Test the Contract": [
            "build/smart-contracts/testing/introduction",
            "build/smart-contracts/testing/unit-test",
            "build/smart-contracts/testing/integration-test",
            {
              "type": "html",
              "value": "<hr/>"
            },
            "build/smart-contracts/testing/kurtosis-localnet",
          ]
        },
        {
          "Deploy, Update & Lock": [
            "build/smart-contracts/release/deploy",
            "build/smart-contracts/release/upgrade",
            "build/smart-contracts/release/lock"
          ]
        },
        {
          "type": "category",
          "label": "Security",
          "link": {
            "type": "doc",
            "id": "build/smart-contracts/security/welcome"
          },
          "items": [
            "build/smart-contracts/security/checklist",
            "build/smart-contracts/security/storage",
            "build/smart-contracts/security/callbacks",
            "build/smart-contracts/security/one-yocto",
            "build/smart-contracts/security/sybil",
            "build/smart-contracts/security/frontrunning",
            "build/smart-contracts/security/reentrancy",
            "build/smart-contracts/security/random",
            {
              "type": "html",
              "value": "<hr/>"
            },
            "build/smart-contracts/security/bounty"
          ]
        }
      ]
    },
    {
      "type": "html",
      "value": "<hr/>"
    },
    {
      "type": "html",
      "value": "<span class='menu__link'><b><small> Web3 Applications </small></b></span>"
    },
    "build/web3-apps/what-is",
    {
      "Building Web3 Applications": [
        "build/web3-apps/quickstart",
        {
          type: 'category',
          label: 'Frontends',
          link: { type: 'doc', id: 'build/web3-apps/frontend' },
          items: [
            "build/web3-apps/integrate-contracts",
            {
              "Social Components (BOS)": [
                "build/near-components/what-is",
                "build/near-components/dev-environment",
                {
                  "Anatomy of a Component": [
                    "build/near-components/anatomy/state",
                    "build/near-components/anatomy/web-methods",
                    "build/near-components/anatomy/builtin-components",
                    "build/near-components/anatomy/near",
                    "build/near-components/anatomy/social",
                    "build/near-components/anatomy/notifications",
                    "build/near-components/anatomy/bos-components"
                  ]
                },
                "build/near-components/bos-gateway",
                "build/web3-apps/integrate-components",
              ]
            }
          ]
        },
        {
          "Backend": [
            "build/web3-apps/backend/backend-login",
          ]
        },
      ]
    },
    {
      "type": "html",
      "value": "<hr/>"
    },
    {
      "type": "html",
      "value": "<span class='menu__link'><b><small> Primitives (FT, NFT, ...) </small></b></span>"
    },
    "build/primitives/what-is",
    {
      "Primitives & Standards": [
        "build/primitives/ft",
        "build/primitives/nft",
        "build/primitives/linkdrop",
        "build/primitives/oracles",
        "build/primitives/dao",
        "build/primitives/dex",
      ]
    },
    {
      "type": "html",
      "value": "<hr/>"
    },
    {
      "type": "html",
      "value": "<span class='menu__link'><b><small> Data Infrastructure </small></b></span>"
    },
    "build/data-infrastructure/what-is",
    {
      "NEAR Data Infrastructure": [
        "concepts/data-flow/data-storage",
        "build/data-infrastructure/big-query",
        {
          "QueryAPI": [
            "build/data-infrastructure/query-api/intro",
            "build/data-infrastructure/query-api/how-it-works",
            "build/data-infrastructure/query-api/indexers",
            "build/data-infrastructure/query-api/best-practices",
            "build/data-infrastructure/query-api/index-functions",
            "build/data-infrastructure/query-api/context-object",
            "build/data-infrastructure/query-api/query-data",
            "build/data-infrastructure/query-api/migrate-from-near-lake",
          ]
        },
        {
          "Lake Framework": [
            "concepts/advanced/near-lake-framework",
            "build/data-infrastructure/lake-framework/near-lake",
            "build/data-infrastructure/lake-framework/near-lake-state-changes-indexer",
            "build/data-infrastructure/lake-framework/migrating-to-near-lake-framework",
            {
              "Building Indexers": [
                "build/data-infrastructure/lake-framework/building-indexers/primitives",
                {
                  "type": "link",
                  "label": "NEAR Lake Primitives",
                  "href": "https://near.github.io/near-lake-framework-js/"
                },
                "build/data-infrastructure/lake-framework/building-indexers/js-lake-indexer",
                "build/data-infrastructure/lake-framework/building-indexers/python-lake-indexer",
                "build/data-infrastructure/lake-framework/building-indexers/nft-indexer",
                "build/data-infrastructure/lake-framework/building-indexers/python-nft-indexer"
              ]
            },
            {
              "Running NEAR Lake": [
                "build/data-infrastructure/lake-framework/running-near-lake/run-lake-indexer",
                "build/data-infrastructure/lake-framework/running-near-lake/lake-start-options",
                "build/data-infrastructure/lake-framework/running-near-lake/credentials"
              ]
            },
            {
              "Lake Data Structures": [
                "build/data-infrastructure/lake-data-structures/toc",
                "build/data-infrastructure/lake-data-structures/block",
                "build/data-infrastructure/lake-data-structures/chunk",
                "build/data-infrastructure/lake-data-structures/shard",
                "build/data-infrastructure/lake-data-structures/transaction",
                "build/data-infrastructure/lake-data-structures/receipt",
                "build/data-infrastructure/lake-data-structures/execution-outcome",
                "build/data-infrastructure/lake-data-structures/state-change"
              ]
            },
          ]
        },
      ]
    }
  ],
  "tutorials": [
    "tutorials/welcome",
    {
      "type": "html",
      "value": "<hr/>"
    },
    {
      "type": "html",
      "value": "<span class='menu__link'><b><small> Examples </small></b></span>"
    },
    {
      "Frontend & Smart Contract": [
        "tutorials/examples/count-near",
        "tutorials/examples/guest-book",
        "tutorials/examples/donation",
        "tutorials/examples/xcc",
        "tutorials/examples/coin-flip",
      ]
    },
    {
      "Advanced Contracts": [
        "tutorials/examples/factory",
        "tutorials/examples/advanced-xcc",
        "tutorials/examples/update-contract-migrate-state",
      ]
    },
    "tutorials/examples/frontend-multiple-contracts",
    {
      "type": "html",
      "value": "<hr/>"
    },
    {
      "type": "html",
      "value": "<span class='menu__link'><b><small> Templates </small></b></span>"
    },
    "tutorials/templates/minter",
    "tutorials/templates/marketplace",
    "tutorials/templates/blog",
    {
      "type": "html",
      "value": "<hr/>"
    },
    {
      "type": "html",
      "value": "<span class='menu__link'><b><small> Tutorials </small></b></span>"
    },
    {
      "Components": [
        "tutorials/near-components/bos-loader",
        "tutorials/near-components/interaction",
        "tutorials/near-components/ds-components",
        "tutorials/near-components/using-iframes",
        "tutorials/near-components/blog-posts",
        "tutorials/near-components/push-notifications",
        "tutorials/near-components/queryapi-websockets",
        "tutorials/near-components/ethers-js",
        "tutorials/near-components/ethers-js-best-practices",
        "tutorials/near-components/lido",
      ]
    },
    {
      "Fungible Tokens 101 (FT)": [
        "tutorials/fts/introduction",
        "tutorials/fts/predeployed-contract",
        "tutorials/fts/skeleton",
        "tutorials/fts/defining-a-token",
        "tutorials/fts/circulating-supply",
        "tutorials/fts/registering-accounts",
        "tutorials/fts/transfers",
        "tutorials/fts/marketplace"
      ]
    },
    {
      "Non-Fungible Tokens (NFT)": [
        "tutorials/nfts/minting-nfts",
        "tutorials/nfts/minting-nft-frontend",
        "tutorials/nfts/minecraft-nfts",
        {
          "type": "link",
          "label": "Building a Frontend",
          "href": "https://github.com/near-examples/nft-tutorial-frontend"
        },
        {
          "type": "html",
          "value": "<hr/>"
        },
        {
          "🌐 Contract: Zero to Hero ": [
            "tutorials/nfts/js/introduction",
            "tutorials/nfts/js/predeployed-contract",
            "tutorials/nfts/js/skeleton",
            "tutorials/nfts/js/minting",
            "tutorials/nfts/js/upgrade-contract",
            "tutorials/nfts/js/enumeration",
            "tutorials/nfts/js/core",
            "tutorials/nfts/js/approvals",
            "tutorials/nfts/js/royalty",
            "tutorials/nfts/js/events",
            "tutorials/nfts/js/marketplace"
          ]
        },
        {
          "🦀 Contract: Zero to Hero": [
            "tutorials/nfts/introduction",
            {
              "Basic": [
                "tutorials/nfts/predeployed-contract",
                "tutorials/nfts/skeleton",
                "tutorials/nfts/minting",
                "tutorials/nfts/upgrade-contract",
                "tutorials/nfts/enumeration",
                "tutorials/nfts/core",]
            },
            "tutorials/nfts/events",
            {
              "Marketplace": [
                "tutorials/nfts/approvals",
                "tutorials/nfts/marketplace",
              ]
            },
            "tutorials/nfts/royalty",
            "tutorials/nfts/series"
          ]
        }
      ]
    },
    {
      "Build a Crossword Game": [
        {
          "type": "category",
          "label": "Basics",
          "items": [
            "tutorials/crosswords/basics/overview",
            "tutorials/crosswords/basics/set-up-skeleton",
            "tutorials/crosswords/basics/add-functions-call",
            "tutorials/crosswords/basics/hashing-and-unit-tests",
            "tutorials/crosswords/basics/simple-frontend"
          ]
        },
        {
          "type": "category",
          "label": "Beginner",
          "items": [
            "tutorials/crosswords/beginner/overview",
            "tutorials/crosswords/beginner/collections",
            "tutorials/crosswords/beginner/structs-enums",
            "tutorials/crosswords/beginner/actions",
            "tutorials/crosswords/beginner/adding-a-puzzle",
            "tutorials/crosswords/beginner/logging-in",
            "tutorials/crosswords/beginner/logging-in-implementation"
          ]
        },
        {
          "type": "category",
          "label": "Intermediate",
          "items": [
            "tutorials/crosswords/intermediate/overview",
            "tutorials/crosswords/intermediate/access-key-solution",
            "tutorials/crosswords/intermediate/use-seed-phrase",
            "tutorials/crosswords/intermediate/linkdrop",
            "tutorials/crosswords/intermediate/cross-contract-calls",
            "tutorials/crosswords/intermediate/base64vecu8"
          ]
        }
      ]
    },
    {
      "Data Infrastructure":
        [
          "tutorials/near-components/indexer-tutorials/posts-indexer",
          "tutorials/near-components/indexer-tutorials/hype-indexer",
          "tutorials/near-components/indexer-tutorials/nft-indexer",
          "tutorials/near-components/indexer-tutorials/feed-indexer",
        ]
    },

  ],
  "tools": [
    "tools/welcome",
    {
      "type": "html",
      "value": "<hr/>"
    },
    {
      "type": "html",
      "value": "<span class='menu__link'><b><small> Developer Tools </small></b></span>"
    },
    {
      "type": "category",
      "label": "JavaScript API",
      "items": [
        "tools/near-api-js/quick-reference",
        "tools/near-api-js/wallet",
        "tools/near-api-js/account",
        "tools/near-api-js/contract",
        "tools/near-api-js/utils",
        "tools/near-api-js/faq",
        {
          "type": "link",
          "label": "Handling Passphrases",
          "href": "https://github.com/near/near-seed-phrase"
        },
        {
          "type": "link",
          "label": "Type Docs",
          "href": "https://near.github.io/near-api-js"
        }
      ]
    },
    "tools/sdk",
    {
      "type": "category",
      "label": "Command Line Tools (CLI)",
      "items": ["tools/near-cli", "tools/near-cli-rs"]
    },
    {
      "type": "category",
      "label": "BOS Web Editors",
      "items": [
        {
          "type": "link",
          "label": "dev.near.org Web Editor",
          "href": "https://dev.near.org/sandbox"
        },
        {
          "type": "link",
          "label": "Jutsu Web Editor",
          "href": "https://jutsu.ai/editor"
        }
      ]
    },
    {
      "type": "category",
      "label": "Wallets",
      "items": [
        "tools/wallet-selector",
        {
          "type": "link",
          "label": "Remix IDE Plugin",
          "href": "https://docs.welldonestudio.io/code/getting-started"
        }
      ]
    },
    {
      "type": "html",
      "value": "<hr/>"
    },
    {
      "type": "html",
      "value": "<span class='menu__link'><b><small> Ecosystem Tools </small></b></span>"
    },
    "tools/wallets",
    {
      "type": "link",
      "label": "Testnet Faucet",
      "href": "https://near-faucet.io/"
    },
    {
      "type": "link",
      "label": "Keypom",
      "href": "https://keypom.xyz/"
    },
    'tools/fastnear-api',
    "tools/explorer",
    "tools/indexing"
  ],
  "api": [
    "api/rpc/introduction",
    "api/rpc/providers",
    {
      "type": "html",
      "value": "<hr/>"
    },
    {
      "type": "html",
      "value": "<span class='menu__link'><b><small> NEAR RPC API </small></b></span>"
    },
    "api/rpc/setup",
    "api/rpc/access-keys",
    "api/rpc/contracts",
    "api/rpc/block-chunk",
    "api/rpc/gas",
    "api/rpc/protocol",
    "api/rpc/network",
    "api/rpc/transactions",
    "api/rpc/maintenance-windows",
  ],
  "pagoda": [
    {
      "type": "html",
      "value": "<hr/>"
    },
    {
      "type": "html",
      "value": "<span class='menu__link'><b><small> PAGODA CONSOLE </small></b></span>"
    },
    {
      "Pagoda RPC": [
        "pagoda/rpc/intro",
        "pagoda/rpc/get-keys",
        "pagoda/rpc/setup",
        "pagoda/rpc/stats",
      ]
    },
    {
      "Enhanced API": [
        "pagoda/rpc/api",
      ]
    },
    {
      "Alerts & Triggers": [
        "pagoda/alerts/intro",
        "pagoda/alerts/setup",
        "pagoda/alerts/webhooks",
      ]
    },
  ],
  "exchanges": [
    {
      "Integration": [
        "integrations/exchange-integration",
        "integrations/balance-changes",
        "integrations/accounts",
        "integrations/create-transactions",
        "integrations/fungible-tokens",
        "integrations/implicit-accounts"
      ]
    },
    {
      "Understanding Errors": [
        "integrations/errors/introduction",
        "integrations/errors/error-implementation",
        "integrations/errors/token-loss"
      ]
    },
    "integrations/faq"
  ]
};

export default sidebar;<|MERGE_RESOLUTION|>--- conflicted
+++ resolved
@@ -92,16 +92,12 @@
           "label": "Chain Signatures",
           "link": {
             "type": "doc",
-<<<<<<< HEAD
             "id": "build/chain-abstraction/chain-signatures/getting-started"
-=======
-            "id": "build/chain-abstraction/chain-signatures-getting-started"
->>>>>>> 2053ee26
           },
           "items": [
             "concepts/abstraction/chain-signatures",
             'build/chain-abstraction/chain-signatures/chain-signatures',
-            'build/chain-abstraction/nft-chain-keys',
+            // 'build/chain-abstraction/nft-chain-keys',
           ]
         },
         // 'build/chain-abstraction/wallet',
