const sidebar = {
  "concepts": [
    "concepts/welcome",
<<<<<<< HEAD

=======
    "concepts/basics/protocol",
    {
      "type": "html",
      "value": "<hr/>"
    },
    {
      "type": "html",
      "value": "<span class='menu__link'><b><small> The NEAR Protocol </small></b></span>"
    },
    {
      type: 'category',
      label: 'Accounts / Contracts',
      link: { type: 'doc', id: 'concepts/protocol/account-model' },
      items: [
        "concepts/protocol/account-id",
        "concepts/protocol/access-keys",
        "concepts/protocol/smartcontract",
      ]
    },
    {
      type: 'category',
      label: 'Transactions',
      link: { type: 'doc', id: 'concepts/protocol/transactions' },
      items: [
        "concepts/protocol/transaction-anatomy",
        "concepts/protocol/gas",
        "concepts/protocol/transaction-execution",
      ]
    },
    {
      "Data Flow": [
        "concepts/data-flow/near-data-flow",
        "concepts/data-flow/token-transfer-flow"
      ]
    },
    {
      "Tokens": ["concepts/basics/tokens", "concepts/basics/token-loss"]
    },
    {
      "Storage": [
        "concepts/storage/storage-staking",
        "concepts/storage/storage-solutions"
      ]
    },
    {
      "Network": [
        "concepts/basics/validators",
        "concepts/basics/networks",
        "concepts/basics/epoch",
      ]
    },
>>>>>>> c6d999ba
    {
      "type": "html",
      "value": "<hr/>"
    },
    {
      "type": "html",
      "value": "<span class='menu__link'><b><small> Chain Abstraction ✨</small></b></span>"
    },
    "concepts/abstraction/introduction",
    "concepts/abstraction/meta-transactions",
    "concepts/abstraction/relayers",
    {
      "Chain Signatures": [
        "concepts/abstraction/chain-signatures",
        "concepts/abstraction/signatures/use-cases",
      ]
    },
    {
      "type": "html",
      "value": "<hr/>"
    },
    {
      "type": "html",
      "value": "<span class='menu__link'><b><small> Blockchain Data &amp; Indexing </small></b></span>"
    },
    [
      "concepts/data-flow/data-storage",
      {
        "Data Indexing": [
          "concepts/advanced/indexers",
          "concepts/advanced/near-indexer-framework",
          "concepts/advanced/near-lake-framework"
        ]
      }
    ],
    {
      "type": "html",
      "value": "<hr/>"
    },
    {
      "type": "html",
      "value": "<span class='menu__link'><b><small> Advanced Topics </small></b></span>"
    },
    [
      "concepts/basics/runtime",
      "concepts/advanced/specification",
      {
        "type": "link",
        "label": "Papers",
        "href": "https://near.org/papers"
      },
    ],
    {
      "type": "html",
      "value": "<hr/>"
    },
    {
      "type": "html",
      "value": "<span class='menu__link'><b><small> From Web 2 to Web 3 </small></b></span>"
    },
    [
      "concepts/web3/intro",
      "concepts/web3/basics",
      "concepts/web3/near",
      "concepts/web3/economics",
      "concepts/web3/nfts"
    ]
  ],
  "build": [
    "build/welcome",
    {
      "type": "html",
      "value": "<hr/>"
    },
    {
      "type": "html",
      "value": "<span class='menu__link'><b><small> NEAR Protocol </small></b></span>"
    },
    "concepts/basics/protocol",
    {
      "The Protocol": [

        {
          type: 'category',
          label: 'Accounts / Contracts',
          link: { type: 'doc', id: 'concepts/protocol/account-model' },
          items: [
            "concepts/protocol/account-id",
            "concepts/protocol/access-keys",
            "concepts/protocol/smartcontract",
          ]
        },
        {
          type: 'category',
          label: 'Transactions',
          link: { type: 'doc', id: 'concepts/protocol/transactions' },
          items: [
            "concepts/protocol/transaction-anatomy",
            "concepts/protocol/gas",
            "concepts/protocol/transaction-execution",
          ]
        },
        {
          "Data Flow": [
            "concepts/data-flow/near-data-flow",
            "concepts/data-flow/token-transfer-flow"
          ]
        },
        {
          "Tokens": ["concepts/basics/tokens", "concepts/basics/token-loss"]
        },
        {
          "Storage": [
            "concepts/storage/data-storage",
            "concepts/storage/storage-staking",
            "concepts/storage/storage-solutions"
          ]
        },
        {
          "Network": [
            "concepts/basics/validators",
            "concepts/basics/networks",
            "concepts/basics/epoch",
          ]
        },
      ]
    },
    {
      "type": "html",
      "value": "<hr/>"
    },
    {
      "type": "html",
      "value": "<span class='menu__link'><b><small> Chain Abstraction ✨ </small></b></span>"
    },
    'build/chain-abstraction/what-is',
    {
      "Chain Abstraction Services": [
        "build/chain-abstraction/meta-transactions",
        'build/chain-abstraction/fastauth-sdk',
        'build/chain-abstraction/chain-signatures',
        'build/chain-abstraction/wallet',
        'build/chain-abstraction/nft-chain-keys',
        {
          "Multichain Gas Relayer": [
            "build/chain-abstraction/multichain-gas-relayer/overview",
            "build/chain-abstraction/multichain-gas-relayer/gas-station",
            "build/chain-abstraction/multichain-gas-relayer/multichain-server",
            "build/chain-abstraction/multichain-gas-relayer/relayer-gas-example",
          ]
        },
        "build/chain-abstraction/data-availability",
      ]
    },
    {
      "type": "html",
      "value": "<hr/>"
    },
    {
      "type": "html",
      "value": "<span class='menu__link'><b><small> Smart Contracts </small></b></span>"
    },
    "build/smart-contracts/what-is",
    {
      "Building Smart Contracts": [
        "build/smart-contracts/quickstart",
        {
          "Anatomy of a Contract": [
            "build/smart-contracts/anatomy/anatomy",
            "build/smart-contracts/anatomy/functions",
            "build/smart-contracts/anatomy/storage",
            "build/smart-contracts/anatomy/types",
            "build/smart-contracts/anatomy/collections",
            "build/smart-contracts/anatomy/environment",
            "build/smart-contracts/anatomy/actions",
            "build/smart-contracts/anatomy/crosscontract",
            "build/smart-contracts/security/checklist",
            {
              "type": "html",
              "value": "<hr/>"
            },
            "build/smart-contracts/anatomy/best-practices",
            "build/smart-contracts/anatomy/serialization",
            "build/smart-contracts/anatomy/serialization-protocols",
            "build/smart-contracts/anatomy/reduce-size",
            "build/smart-contracts/anatomy/reproducible-builds",
          ]
        },
        {
          "Test the Contract": [
            "build/smart-contracts/testing/introduction",
            "build/smart-contracts/testing/unit-test",
            "build/smart-contracts/testing/integration-test",
            {
              "type": "html",
              "value": "<hr/>"
            },
            "build/smart-contracts/testing/kurtosis-localnet",
          ]
        },
        {
          "Deploy, Update & Lock": [
            "build/smart-contracts/release/deploy",
            "build/smart-contracts/release/upgrade",
            "build/smart-contracts/release/lock"
          ]
        },
        {
          "type": "category",
          "label": "Security",
          "link": {
            "type": "doc",
            "id": "build/smart-contracts/security/welcome"
          },
          "items": [
            "build/smart-contracts/security/checklist",
            "build/smart-contracts/security/storage",
            "build/smart-contracts/security/callbacks",
            "build/smart-contracts/security/one-yocto",
            "build/smart-contracts/security/sybil",
            "build/smart-contracts/security/frontrunning",
            "build/smart-contracts/security/reentrancy",
            "build/smart-contracts/security/random",
            {
              "type": "html",
              "value": "<hr/>"
            },
            "build/smart-contracts/security/bounty"
          ]
        },
        {
          "type": "html",
          "value": "<hr/>"
        },
        {
          "type": "html",
          "value": "<a class='menu__link internal' href='/tutorials/examples/count-near'> 📖 Tutorials </a>",
        },
      ]
    },
    {
      "type": "html",
      "value": "<hr/>"
    },
    {
      "type": "html",
      "value": "<span class='menu__link'><b><small> Multi-Chain Components </small></b></span>"
    },
    "build/near-components/what-is",
    {
      "Building Web3 Components": [
        "build/near-components/dev-environment",
        {
          "Anatomy of a Component": [
            "build/near-components/anatomy/state",
            "build/near-components/anatomy/web-methods",
            "build/near-components/anatomy/builtin-components",
            "build/near-components/anatomy/near",
            "build/near-components/anatomy/social",
            "build/near-components/anatomy/notifications",
            "build/near-components/anatomy/bos-components"
          ]
        },
        "build/near-components/bos-gateway",
        {
          "type": "html",
          "value": "<hr/>"
        },
        {
          "type": "html",
          "value": "<a class='menu__link internal' href='/tutorials/near-components/bos-loader'> 📖 Tutorials </a>",
        },
      ]
    },
    {
      "type": "html",
      "value": "<hr/>"
    },
    {
      "type": "html",
      "value": "<span class='menu__link'><b><small> Web3 Applications </small></b></span>"
    },
    "build/web3-apps/what-is",
    {
      "Building Web3 Applications": [
        "build/web3-apps/quickstart",
        "build/web3-apps/frontend",
        "build/web3-apps/integrate-contracts",
        "build/web3-apps/integrate-components",
        {
          "Backend": [
            "build/web3-apps/backend/backend-login",
          ]
        },
        {
          "type": "html",
          "value": "<hr/>"
        },
        {
          "type": "html",
          "value": "<a class='menu__link internal' href='/tutorials/examples/count-near'> 📖 Tutorials </a>",
        },
      ],
    },
    {
      "type": "html",
      "value": "<hr/>"
    },
    {
      "type": "html",
      "value": "<span class='menu__link'><b><small> Primitives (FT, NFT, ...) </small></b></span>"
    },
    "build/primitives/what-is",
    {
      "Primitives & Standards": [
        "build/primitives/ft",
        "build/primitives/nft",
        "build/primitives/linkdrop",
        "build/primitives/oracles",
        "build/primitives/dao",
        "build/primitives/dex",
        {
          "type": "html",
          "value": "<hr/>"
        },
        {
          "type": "html",
          "value": "<a class='menu__link internal' href='/tutorials/nfts/minting-nfts'> 📖 Tutorials </a>",
        },
      ]
    },
    {
      "type": "html",
      "value": "<hr/>"
    },
    {
      "type": "html",
      "value": "<span class='menu__link'><b><small> Data Infrastructure </small></b></span>"
    },
    "build/data-infrastructure/what-is",
    {
      "NEAR Data Infrastructure": [
        "build/data-infrastructure/big-query",
        {
          "QueryAPI": [
            "build/data-infrastructure/query-api/intro",
            "build/data-infrastructure/query-api/how-it-works",
            "build/data-infrastructure/query-api/indexers",
            "build/data-infrastructure/query-api/best-practices",
            "build/data-infrastructure/query-api/index-functions",
            "build/data-infrastructure/query-api/context-object",
            "build/data-infrastructure/query-api/query-data",
            "build/data-infrastructure/query-api/migrate-from-near-lake",
          ]
        },
        {
          "Lake Framework": [
            "build/data-infrastructure/lake-framework/near-lake",
            "build/data-infrastructure/lake-framework/near-lake-state-changes-indexer",
            "build/data-infrastructure/lake-framework/migrating-to-near-lake-framework",
            {
              "Building Indexers": [
                "build/data-infrastructure/lake-framework/building-indexers/primitives",
                {
                  "type": "link",
                  "label": "NEAR Lake Primitives",
                  "href": "https://near.github.io/near-lake-framework-js/"
                },
                "build/data-infrastructure/lake-framework/building-indexers/js-lake-indexer",
                "build/data-infrastructure/lake-framework/building-indexers/python-lake-indexer",
                "build/data-infrastructure/lake-framework/building-indexers/nft-indexer",
                "build/data-infrastructure/lake-framework/building-indexers/python-nft-indexer"
              ]
            },
            {
              "Running NEAR Lake": [
                "build/data-infrastructure/lake-framework/running-near-lake/run-lake-indexer",
                "build/data-infrastructure/lake-framework/running-near-lake/lake-start-options",
                "build/data-infrastructure/lake-framework/running-near-lake/credentials"
              ]
            },
            {
              "Lake Data Structures": [
                "build/data-infrastructure/lake-data-structures/toc",
                "build/data-infrastructure/lake-data-structures/block",
                "build/data-infrastructure/lake-data-structures/chunk",
                "build/data-infrastructure/lake-data-structures/shard",
                "build/data-infrastructure/lake-data-structures/transaction",
                "build/data-infrastructure/lake-data-structures/receipt",
                "build/data-infrastructure/lake-data-structures/execution-outcome",
                "build/data-infrastructure/lake-data-structures/state-change"
              ]
            },
          ]
        },
      ]
    }
  ],
  "tutorials": [
    "tutorials/welcome",
    {
      "type": "html",
      "value": "<hr/>"
    },
    {
      "type": "html",
      "value": "<span class='menu__link'><b><small> Examples </small></b></span>"
    },
    {
      "Frontend & Smart Contract": [
        "tutorials/examples/count-near",
        "tutorials/examples/guest-book",
        "tutorials/examples/donation",
        "tutorials/examples/xcc",
        "tutorials/examples/coin-flip",
      ]
    },
    {
      "Advanced Contracts": [
        "tutorials/examples/factory",
        "tutorials/examples/advanced-xcc",
        "tutorials/examples/update-contract-migrate-state",
      ]
    },
    "tutorials/examples/frontend-multiple-contracts",
    {
      "type": "html",
      "value": "<hr/>"
    },
    {
      "type": "html",
      "value": "<span class='menu__link'><b><small> Templates </small></b></span>"
    },
    "tutorials/templates/minter",
    "tutorials/templates/marketplace",
    "tutorials/templates/blog",
    {
      "type": "html",
      "value": "<hr/>"
    },
    {
      "type": "html",
      "value": "<span class='menu__link'><b><small> Tutorials </small></b></span>"
    },
    {
      "Components": [
        "tutorials/near-components/bos-loader",
        "tutorials/near-components/interaction",
        "tutorials/near-components/ds-components",
        "tutorials/near-components/using-iframes",
        "tutorials/near-components/blog-posts",
        "tutorials/near-components/push-notifications",
        "tutorials/near-components/queryapi-websockets",
        "tutorials/near-components/ethers-js",
        "tutorials/near-components/ethers-js-best-practices",
        "tutorials/near-components/lido",
      ]
    },
    {
      "Fungible Tokens 101 (FT)": [
        "tutorials/fts/introduction",
        "tutorials/fts/predeployed-contract",
        "tutorials/fts/skeleton",
        "tutorials/fts/defining-a-token",
        "tutorials/fts/circulating-supply",
        "tutorials/fts/registering-accounts",
        "tutorials/fts/transfers",
        "tutorials/fts/marketplace"
      ]
    },
    {
      "Non-Fungible Tokens (NFT)": [
        "tutorials/nfts/minting-nfts",
        "tutorials/nfts/minting-nft-frontend",
        "tutorials/nfts/minecraft-nfts",
        {
          "type": "link",
          "label": "Building a Frontend",
          "href": "https://github.com/near-examples/nft-tutorial-frontend"
        },
        {
          "type": "html",
          "value": "<hr/>"
        },
        {
          "🌐 Contract: Zero to Hero ": [
            "tutorials/nfts/js/introduction",
            "tutorials/nfts/js/predeployed-contract",
            "tutorials/nfts/js/skeleton",
            "tutorials/nfts/js/minting",
            "tutorials/nfts/js/upgrade-contract",
            "tutorials/nfts/js/enumeration",
            "tutorials/nfts/js/core",
            "tutorials/nfts/js/approvals",
            "tutorials/nfts/js/royalty",
            "tutorials/nfts/js/events",
            "tutorials/nfts/js/marketplace"
          ]
        },
        {
          "🦀 Contract: Zero to Hero": [
            "tutorials/nfts/introduction",
            {
              "Basic": [
                "tutorials/nfts/predeployed-contract",
                "tutorials/nfts/skeleton",
                "tutorials/nfts/minting",
                "tutorials/nfts/upgrade-contract",
                "tutorials/nfts/enumeration",
                "tutorials/nfts/core",]
            },
            "tutorials/nfts/events",
            {
              "Marketplace": [
                "tutorials/nfts/approvals",
                "tutorials/nfts/marketplace",
              ]
            },
            "tutorials/nfts/royalty",
            "tutorials/nfts/series"
          ]
        }
      ]
    },
    {
      "Build a Crossword Game": [
        {
          "type": "category",
          "label": "Basics",
          "items": [
            "tutorials/crosswords/basics/overview",
            "tutorials/crosswords/basics/set-up-skeleton",
            "tutorials/crosswords/basics/add-functions-call",
            "tutorials/crosswords/basics/hashing-and-unit-tests",
            "tutorials/crosswords/basics/simple-frontend"
          ]
        },
        {
          "type": "category",
          "label": "Beginner",
          "items": [
            "tutorials/crosswords/beginner/overview",
            "tutorials/crosswords/beginner/collections",
            "tutorials/crosswords/beginner/structs-enums",
            "tutorials/crosswords/beginner/actions",
            "tutorials/crosswords/beginner/adding-a-puzzle",
            "tutorials/crosswords/beginner/logging-in",
            "tutorials/crosswords/beginner/logging-in-implementation"
          ]
        },
        {
          "type": "category",
          "label": "Intermediate",
          "items": [
            "tutorials/crosswords/intermediate/overview",
            "tutorials/crosswords/intermediate/access-key-solution",
            "tutorials/crosswords/intermediate/use-seed-phrase",
            "tutorials/crosswords/intermediate/linkdrop",
            "tutorials/crosswords/intermediate/cross-contract-calls",
            "tutorials/crosswords/intermediate/base64vecu8"
          ]
        }
      ]
    },
    {
      "Data Infrastructure":
        [
          "tutorials/near-components/indexer-tutorials/posts-indexer",
          "tutorials/near-components/indexer-tutorials/hype-indexer",
          "tutorials/near-components/indexer-tutorials/nft-indexer",
          "tutorials/near-components/indexer-tutorials/feed-indexer",
        ]
    },

  ],
  "tools": [
    "tools/welcome",
    {
      "type": "html",
      "value": "<hr/>"
    },
    {
      "type": "html",
      "value": "<span class='menu__link'><b><small> Developer Tools </small></b></span>"
    },
    {
      "type": "category",
      "label": "JavaScript API",
      "items": [
        "tools/near-api-js/quick-reference",
        "tools/near-api-js/wallet",
        "tools/near-api-js/account",
        "tools/near-api-js/contract",
        "tools/near-api-js/utils",
        "tools/near-api-js/faq",
        {
          "type": "link",
          "label": "Handling Passphrases",
          "href": "https://github.com/near/near-seed-phrase"
        },
        {
          "type": "link",
          "label": "Type Docs",
          "href": "https://near.github.io/near-api-js"
        }
      ]
    },
    "tools/sdk",
    {
      "type": "category",
      "label": "Command Line Tools (CLI)",
      "items": ["tools/near-cli", "tools/near-cli-rs"]
    },
    {
      "type": "category",
      "label": "BOS Web Editors",
      "items": [
        {
          "type": "link",
          "label": "dev.near.org Web Editor",
          "href": "https://dev.near.org/sandbox"
        },
        {
          "type": "link",
          "label": "Jutsu Web Editor",
          "href": "https://jutsu.ai/editor"
        }
      ]
    },
    {
      "type": "category",
      "label": "Wallets",
      "items": [
        "tools/wallet-selector",
        {
          "type": "link",
          "label": "Remix IDE Plugin",
          "href": "https://docs.welldonestudio.io/code/getting-started"
        }
      ]
    },
    {
      "type": "html",
      "value": "<hr/>"
    },
    {
      "type": "html",
      "value": "<span class='menu__link'><b><small> Ecosystem Tools </small></b></span>"
    },
    "tools/wallets",
    {
      "type": "link",
      "label": "Testnet Faucet",
      "href": "https://near-faucet.io/"
    },
    {
      "type": "link",
      "label": "Keypom",
      "href": "https://keypom.xyz/"
    },
    'tools/fastnear-api',
    "tools/explorer",
    "tools/indexing"
  ],
  "api": [
    "api/rpc/introduction",
    "api/rpc/providers",
    {
      "type": "html",
      "value": "<hr/>"
    },
    {
      "type": "html",
      "value": "<span class='menu__link'><b><small> NEAR RPC API </small></b></span>"
    },
    "api/rpc/setup",
    "api/rpc/access-keys",
    "api/rpc/contracts",
    "api/rpc/block-chunk",
    "api/rpc/gas",
    "api/rpc/protocol",
    "api/rpc/network",
    "api/rpc/transactions",
    "api/rpc/maintenance-windows",
  ],
  "pagoda": [
    {
      "type": "html",
      "value": "<hr/>"
    },
    {
      "type": "html",
      "value": "<span class='menu__link'><b><small> PAGODA CONSOLE </small></b></span>"
    },
    {
      "Pagoda RPC": [
        "pagoda/rpc/intro",
        "pagoda/rpc/get-keys",
        "pagoda/rpc/setup",
        "pagoda/rpc/stats",
      ]
    },
    {
      "Enhanced API": [
        "pagoda/rpc/api",
      ]
    },
    {
      "Alerts & Triggers": [
        "pagoda/alerts/intro",
        "pagoda/alerts/setup",
        "pagoda/alerts/webhooks",
      ]
    },
  ],
  "exchanges": [
    {
      "Integration": [
        "integrations/exchange-integration",
        "integrations/balance-changes",
        "integrations/accounts",
        "integrations/create-transactions",
        "integrations/fungible-tokens",
        "integrations/implicit-accounts"
      ]
    },
    {
      "Understanding Errors": [
        "integrations/errors/introduction",
        "integrations/errors/error-implementation",
        "integrations/errors/token-loss"
      ]
    },
    "integrations/faq"
  ]
};

export default sidebar;<|MERGE_RESOLUTION|>--- conflicted
+++ resolved
@@ -1,61 +1,6 @@
 const sidebar = {
   "concepts": [
     "concepts/welcome",
-<<<<<<< HEAD
-
-=======
-    "concepts/basics/protocol",
-    {
-      "type": "html",
-      "value": "<hr/>"
-    },
-    {
-      "type": "html",
-      "value": "<span class='menu__link'><b><small> The NEAR Protocol </small></b></span>"
-    },
-    {
-      type: 'category',
-      label: 'Accounts / Contracts',
-      link: { type: 'doc', id: 'concepts/protocol/account-model' },
-      items: [
-        "concepts/protocol/account-id",
-        "concepts/protocol/access-keys",
-        "concepts/protocol/smartcontract",
-      ]
-    },
-    {
-      type: 'category',
-      label: 'Transactions',
-      link: { type: 'doc', id: 'concepts/protocol/transactions' },
-      items: [
-        "concepts/protocol/transaction-anatomy",
-        "concepts/protocol/gas",
-        "concepts/protocol/transaction-execution",
-      ]
-    },
-    {
-      "Data Flow": [
-        "concepts/data-flow/near-data-flow",
-        "concepts/data-flow/token-transfer-flow"
-      ]
-    },
-    {
-      "Tokens": ["concepts/basics/tokens", "concepts/basics/token-loss"]
-    },
-    {
-      "Storage": [
-        "concepts/storage/storage-staking",
-        "concepts/storage/storage-solutions"
-      ]
-    },
-    {
-      "Network": [
-        "concepts/basics/validators",
-        "concepts/basics/networks",
-        "concepts/basics/epoch",
-      ]
-    },
->>>>>>> c6d999ba
     {
       "type": "html",
       "value": "<hr/>"
