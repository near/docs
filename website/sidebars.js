--- conflicted
+++ resolved
@@ -331,23 +331,6 @@
           ]
         },
         {
-<<<<<<< HEAD
-          "Tutorials": [
-            'tutorials/examples/count-near',
-            'tutorials/examples/guest-book',
-            'tutorials/examples/donation',
-            'tutorials/examples/coin-flip',
-            'tutorials/examples/factory',
-            'tutorials/examples/near-drop',
-            'tutorials/examples/xcc',
-            'tutorials/examples/advanced-xcc',
-            'tutorials/examples/global-contracts',
-            'tutorials/examples/update-contract-migrate-state',
-            'tutorials/examples/ft-contract-tools',
-            'tutorials/fts',
-            'tutorials/nfts',
-            'tutorials/nfts-js',
-=======
           type: 'category',
           label: 'Tutorials',
           link: {
@@ -378,7 +361,6 @@
                 'tutorials/nfts',
                 'tutorials/nfts-js',
             ]},
->>>>>>> 6b4b339c
           ]
         },
         {
@@ -484,7 +466,8 @@
         {
           'Fungible Tokens (FT)': [
             'primitives/ft/standard',
-            'primitives/ft/ft'
+            'primitives/ft/ft',
+            'tutorials/examples/ft-contract-tools'
           ]
         },
         {
