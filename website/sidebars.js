const sidebar = {
  build: [
    {
      type: 'doc',
      id: 'index',
      customProps: {
        icon: '/icons/home.svg',
      },
    },
    {
      type: 'html',
      value: '<hr/>',
    },
    {
      type: 'category',
      label: 'NEAR Protocol',
      collapsed: true,
      customProps: {
        icon: '/icons/near.svg',
      },
      link: { type: 'doc', id: 'protocol/basics' },
      items: [
        {
          "Getting Started": [
            'protocol/basics',
            'tutorials/protocol/create-account',
          ],
        },
        {
          "Concepts": [
            {
              type: 'category',
              label: 'Accounts / Contracts',
              link: { type: 'doc', id: 'protocol/account-model' },
              items: ['protocol/account-id', 'protocol/access-keys'],
            },
            {
              type: 'category',
              label: 'Transactions',
              link: { type: 'doc', id: 'protocol/transactions' },
              items: [
                'protocol/transaction-anatomy',
                'protocol/gas',
                'protocol/transaction-execution',
                'chain-abstraction/meta-transactions',
              ],
            },
            {
              'Data Flow': [
                'protocol/data-flow/near-data-flow',
                'protocol/data-flow/token-transfer-flow',
              ],
            },
            {
              Tokens: ['protocol/network/tokens', 'protocol/network/token-loss'],
            },
            {
              Storage: ['protocol/storage/storage-staking', 'protocol/storage/storage-solutions'],
            },
            {
              Network: [
                'protocol/network/validators',
                'protocol/network/networks',
                'protocol/network/epoch',
                'protocol/network/runtime',
              ],
            },
          ]
        },
        {
          "Reference": [
            'tools/near-cli',
            {
              type: 'link',
              label: 'RPC API ↗',
              href: '/api/rpc/introduction',
            },
          ]
        },
      ],
    },
    {
      type: 'category',
      label: 'Multi-Chain',
      collapsed: true,
      customProps: {
        icon: '/icons/multichain.svg',
      },
      link: { type: 'doc', id: 'chain-abstraction/what-is' },
      items: [
        {
          "Getting Started": [
            "chain-abstraction/what-is"
          ]
        },
        {
          "Concepts": [
            'chain-abstraction/chain-signatures',
            'chain-abstraction/intents/overview',
            {
              'Omni Bridge': [
                'chain-abstraction/omnibridge/overview',
                'chain-abstraction/omnibridge/how-it-works',
                'chain-abstraction/omnibridge/implementation-details',
                'chain-abstraction/omnibridge/roadmap',
              ],
            },
            'chain-abstraction/data-availability',
          ]
        },
        {
          "Tutorials": [
            'chain-abstraction/chain-signatures/implementation',
            {
              type: 'category',
              label: 'Controlling NEAR Accounts',
              link: { type: 'doc', id: 'tutorials/controlling-near-accounts/introduction' },
              items: [
                'tutorials/controlling-near-accounts/introduction',
                'tutorials/controlling-near-accounts/setup',
                'tutorials/controlling-near-accounts/transfer',
              ],
            },
            {
              type: 'category',
              label: 'Cross-Chain DAO Governance',
              link: { type: 'doc', id: 'tutorials/multichain-dao/introduction' },
              items: [
                'tutorials/multichain-dao/introduction',
                'tutorials/multichain-dao/request',
                'tutorials/multichain-dao/signing',
                'tutorials/multichain-dao/voting',
              ],
            },
          ]
        },
      ],
    },
    {
      type: 'category',
      label: 'AI and Agents',
      collapsed: true,
      link: { type: 'doc', id: 'ai/introduction' },
      customProps: {
        icon: '/icons/ai.svg',
      },
      items: [
        {
          "Getting Started": [
            'ai/introduction',
            {
              "Shade Agents": [
                'ai/shade-agents/quickstart/deploying',
                "ai/shade-agents/quickstart/components",
              ]
            }
          ]
        },
        {
          "Concepts": [
            {
              "Shade Agents": [
                "ai/shade-agents/introduction",
                "ai/shade-agents/examples",
                "ai/shade-agents/custom-agent-contract",
                "ai/shade-agents/security",
                "ai/shade-agents/plugins",
              ],
            },
          ]
        },
        {
          "Reference": [
            {
              type: 'link',
              label: 'NEAR AI',
              href: 'https://docs.near.ai/',
            },
            {
              type: 'link',
              label: 'Bitte Protocol',
              href: 'https://docs.bitte.ai/',
            },
          ]
        }
        // 'web3-apps/ai/ai-assistant'
      ],
    },
    {
      type: 'category',
      label: 'Smart Contracts',
      collapsed: true,
      link: { type: 'doc', id: 'smart-contracts/what-is' },
      customProps: {
        icon: '/icons/contract.svg',
      },
      items: [
        {
          "Getting Started": [
            'smart-contracts/what-is',
            'smart-contracts/quickstart',
          ]
        },
        {
          "Concepts": [
            [
              {
                "Anatomy of a Contract": [
                  'smart-contracts/anatomy/anatomy',
                  'smart-contracts/anatomy/functions',
                  'smart-contracts/anatomy/storage',
                  'smart-contracts/anatomy/types',
                  'smart-contracts/anatomy/collections',
                  'smart-contracts/anatomy/environment',
                  'smart-contracts/anatomy/actions',
                  'smart-contracts/anatomy/crosscontract',
                  'smart-contracts/anatomy/yield-resume',
                  'smart-contracts/global-contracts',
                  'smart-contracts/security/checklist',
                ]
              },
              {
                'Deploy, Update & Lock': [
                  'smart-contracts/release/deploy',
                  'smart-contracts/release/upgrade',
                  'smart-contracts/release/lock',
                ],
              },
              {
                Advanced: [
                  'smart-contracts/anatomy/best-practices',
                  'smart-contracts/anatomy/serialization',
                  'smart-contracts/anatomy/serialization-protocols',
                  'smart-contracts/anatomy/reduce-size',
                  'smart-contracts/anatomy/reproducible-builds',
                ],
              },
              {
                'Test the Contract': [
                  'smart-contracts/testing/introduction',
                  'smart-contracts/testing/unit-test',
                  'smart-contracts/testing/integration-test',
                ],
              },
              {
                type: 'category',
                label: 'Security',
                link: {
                  type: 'doc',
                  id: 'smart-contracts/security/welcome',
                },
                items: [
                  'smart-contracts/security/checklist',
                  'smart-contracts/security/storage',
                  'smart-contracts/security/callbacks',
                  'smart-contracts/security/one-yocto',
                  'smart-contracts/security/sybil',
                  'smart-contracts/security/frontrunning',
                  'smart-contracts/security/reentrancy',
                  'smart-contracts/security/random',
                ],
              },
            ],
          ]
        },
        {
          "Tutorials": [
            'tutorials/examples/count-near',
            'tutorials/examples/guest-book',
            'tutorials/examples/donation',
            'tutorials/examples/coin-flip',
            'tutorials/examples/factory',
            'tutorials/examples/near-drop',
            'tutorials/examples/xcc',
            'tutorials/examples/advanced-xcc',
            'tutorials/examples/update-contract-migrate-state',
            {
              "Build a FT Contract from Scratch": [
                'tutorials/fts/introduction',
                'tutorials/fts/predeployed-contract',
                'tutorials/fts/skeleton',
                'tutorials/fts/defining-a-token',
                'tutorials/fts/circulating-supply',
                'tutorials/fts/registering-accounts',
                'tutorials/fts/transfers',
                'tutorials/fts/marketplace',
              ]
            },
            {
              "Build a NFT Contract from Scratch": [
                'tutorials/nfts/introduction',
                {
                  Basic: [
                    'tutorials/nfts/predeployed-contract',
                    'tutorials/nfts/skeleton',
                    'tutorials/nfts/minting',
                    'tutorials/nfts/upgrade-contract',
                    'tutorials/nfts/enumeration',
                    'tutorials/nfts/core',
                  ],
                },
                'tutorials/nfts/events',
                {
                  Marketplace: ['tutorials/nfts/approvals', 'tutorials/nfts/marketplace'],
                },
                'tutorials/nfts/royalty',
                'tutorials/nfts/series',
              ]
            },
            {
              "Build a NFT Contract from Scratch (JS)": [
                'tutorials/nfts/js/introduction',
                {
                  Basic: [
                    'tutorials/nfts/js/predeployed-contract',
                    'tutorials/nfts/js/skeleton',
                    'tutorials/nfts/js/minting',
                    'tutorials/nfts/js/upgrade-contract',
                    'tutorials/nfts/js/enumeration',
                    'tutorials/nfts/js/core',
                  ],
                },
                'tutorials/nfts/js/events',
                {
                  Marketplace: [
                    'tutorials/nfts/js/approvals',
                    'tutorials/nfts/js/marketplace'
                  ],
                },
                'tutorials/nfts/js/royalty',
              ]
            },
          ]
        },
        {
          "Reference": [
            'resources/contracts-list',
            'tools/sdk',
            'tools/clear-state',
          ]
        },
      ],
    },
    {
      type: 'category',
      label: 'App Development',
      collapsed: true,
      customProps: {
        icon: '/icons/app.svg',
      },
      link: { type: 'doc', id: 'web3-apps/what-is' },
      items: [
        {
          "Getting Started": [
            'web3-apps/what-is',
            'web3-apps/quickstart']
        },
        {
          "Concepts": [
            'web3-apps/ethereum-wallets',
          ]
        },
        {
          "Tutorials": [
            'web3-apps/integrate-contracts',
            'tutorials/examples/frontend-multiple-contracts',
            'web3-apps/backend/backend-login',
            'chain-abstraction/meta-transactions-relayer',
            'data-infrastructure/lake-framework/building-indexers/js-lake-indexer',
            'data-infrastructure/lake-framework/building-indexers/python-lake-indexer',
            {
              type: 'category',
              label: 'Mastering NEAR',
              collapsed: true,
              items: [
                'tutorials/auction/introduction',
                {
                  'Smart Contracts 101': [
                    'tutorials/auction/basic-auction',
                    'tutorials/auction/sandbox-testing',
                    'tutorials/auction/deploy',
                  ],
                },
                {
                  'Frontends 101': [
                    'tutorials/auction/creating-a-frontend',
                    'tutorials/auction/indexing-historical-data',
                  ],
                },
                {
                  'Using Primitives': [
                    'tutorials/auction/winning-an-nft',
                    'tutorials/auction/bidding-with-fts',
                    'tutorials/auction/updating-the-frontend',
                  ],
                },
                'tutorials/auction/auction-factory',
              ],
            }
          ]
        },
        {
          "Reference": [
            'tools/near-api',
            'tools/wallet-selector',
          ]
        }
      ],
    },
    {
      type: 'category',
      label: 'Tokens & Primitives',
      collapsed: true,
      link: { type: 'doc', id: 'primitives/what-is' },
      customProps: {
        icon: '/icons/token.svg',
      },
      items: [
        { type: 'link', label: 'Introduction', href: '/primitives/what-is' },
        {
          "Fungible Tokens": [
            'primitives/ft',
          ]
        },
        {
          "Non-Fungible Tokens": [
            'primitives/nft',
            'data-infrastructure/lake-framework/building-indexers/nft-indexer',
            'data-infrastructure/lake-framework/building-indexers/python-nft-indexer',
          ]
        },
        'protocol/network/staking',
        'primitives/linkdrop',
        'primitives/oracles',
        'primitives/dao',
        'primitives/dex',
        'primitives/did',
      ],
    },
    {
      type: 'category',
      label: 'Data Infrastructure',
      collapsed: true,
      customProps: {
        icon: '/icons/database.svg',
      },
      link: { type: 'doc', id: 'data-infrastructure/what-is' },
      items: [
        {
          type: 'link',
          label: 'Introduction',
          href: '/data-infrastructure/what-is',
        },
        {
          "Concepts": [
            'data-infrastructure/data-apis',
            'data-infrastructure/big-query',
            'tools/indexing',
            {
              'Lake Framework': [
                'data-infrastructure/indexers',
                'data-infrastructure/lake-framework/near-lake-framework',
                'data-infrastructure/lake-framework/near-lake',
                'data-infrastructure/lake-framework/near-lake-state-changes-indexer',
                'data-infrastructure/lake-framework/migrating-to-near-lake-framework',
                {
                  'Running NEAR Lake': [
                    'data-infrastructure/lake-framework/running-near-lake/run-lake-indexer',
                    'data-infrastructure/lake-framework/running-near-lake/lake-start-options',
                    'data-infrastructure/lake-framework/running-near-lake/credentials',
                  ],
                },
                {
                  'Lake Data Structures': [
                    'data-infrastructure/lake-framework/building-indexers/primitives',
                    'data-infrastructure/lake-data-structures/toc',
                    'data-infrastructure/lake-data-structures/block',
                    'data-infrastructure/lake-data-structures/chunk',
                    'data-infrastructure/lake-data-structures/shard',
                    'data-infrastructure/lake-data-structures/transaction',
                    'data-infrastructure/lake-data-structures/receipt',
                    'data-infrastructure/lake-data-structures/execution-outcome',
                    'data-infrastructure/lake-data-structures/state-change',
                  ],
                },
              ],
            },
<<<<<<< HEAD
=======
            {
              'Lake Data Structures': [
                'data-infrastructure/lake-framework/building-indexers/primitives',
                'data-infrastructure/lake-data-structures/toc',
                'data-infrastructure/lake-data-structures/block',
                'data-infrastructure/lake-data-structures/chunk',
                'data-infrastructure/lake-data-structures/shard',
                'data-infrastructure/lake-data-structures/transaction',
                'data-infrastructure/lake-data-structures/receipt',
                'data-infrastructure/lake-data-structures/execution-outcome',
                'data-infrastructure/lake-data-structures/state-change',
              ],
            },
          ],
        },
      ],
    },
  ],
  tutorials: [
    {
      type: 'doc',
      id: 'tutorials/welcome',
      customProps: {
        icon: '/img/icons/home.svg',
      },
    },
    {
      type: 'html',
      value: '<hr/>',
    },
    {
      type: 'category',
      label: 'Getting Started',
      collapsed: true,
      customProps: {
        icon: '/img/icons/near.svg',
      },
      items: [
        'smart-contracts/quickstart',
        'web3-apps/quickstart',
      ],
    },
    {
      type: 'category',
      label: 'Multi-Chain',
      collapsed: true,
      customProps: {
        icon: '/img/icons/multichain.svg',
      },
      items: [
        {
          type: 'category',
          label: 'Controlling NEAR Accounts',
          link: { type: 'doc', id: 'tutorials/controlling-near-accounts/introduction' },
          items: [
            'tutorials/controlling-near-accounts/introduction',
            'tutorials/controlling-near-accounts/setup',
            'tutorials/controlling-near-accounts/transfer',
          ],
        },
        {
          type: 'category',
          label: 'Cross-Chain DAO Governance',
          link: { type: 'doc', id: 'tutorials/multichain-dao/introduction' },
          items: [
            'tutorials/multichain-dao/introduction',
            'tutorials/multichain-dao/request',
            'tutorials/multichain-dao/signing',
            'tutorials/multichain-dao/voting',
          ],
        },
      ],
    },
    {
      type: 'category',
      label: 'Contract Guides',
      collapsed: true,
      customProps: {
        icon: '/img/icons/contract.svg',
      },
      items: [
        'tutorials/examples/count-near',
        'tutorials/examples/guest-book',
        'tutorials/examples/donation',
        'tutorials/examples/coin-flip',
        'tutorials/examples/factory',
        'tutorials/examples/near-drop',
        'tutorials/examples/xcc',
        'tutorials/examples/advanced-xcc',
        'tutorials/examples/update-contract-migrate-state',
        'tutorials/examples/global-contracts',
        {
          "Build a FT Contract from Scratch": [
            'tutorials/fts/introduction',
            'tutorials/fts/predeployed-contract',
            'tutorials/fts/skeleton',
            'tutorials/fts/defining-a-token',
            'tutorials/fts/circulating-supply',
            'tutorials/fts/registering-accounts',
            'tutorials/fts/transfers',
            'tutorials/fts/marketplace',
          ]
        },
        {
          "Build a NFT Contract from Scratch": [
            'tutorials/nfts/introduction',
            {
              Basic: [
                'tutorials/nfts/predeployed-contract',
                'tutorials/nfts/skeleton',
                'tutorials/nfts/minting',
                'tutorials/nfts/upgrade-contract',
                'tutorials/nfts/enumeration',
                'tutorials/nfts/core',
              ],
            },
            'tutorials/nfts/events',
            {
              Marketplace: ['tutorials/nfts/approvals', 'tutorials/nfts/marketplace'],
            },
            'tutorials/nfts/royalty',
            'tutorials/nfts/series',
>>>>>>> 7699ed5c
          ]
        },
        {
          "Reference": [
            'tools/explorer',
            {
              type: 'category',
              label: 'Data APIs',
              link: { type: 'doc', id: 'tools/ecosystem-apis/introduction' },
              items: [
                'tools/ecosystem-apis/fastnear',
                'tools/ecosystem-apis/nearblocks',
                'tools/ecosystem-apis/pikespeak',
              ]
            }
          ]
        },
      ],
    },
  ],
  api: [
    'api/rpc/introduction',
    'api/rpc/providers',
    {
      type: 'html',
      value: '<hr/>',
    },
    {
      type: 'html',
      value: "<span class='menu__link'><b><small> NEAR RPC API </small></b></span>",
    },
    'api/rpc/setup',
    'api/rpc/access-keys',
    'api/rpc/contracts',
    'api/rpc/block-chunk',
    'api/rpc/gas',
    'api/rpc/protocol',
    'api/rpc/network',
    'api/rpc/transactions',
    'api/rpc/maintenance-windows',
  ],
  exchanges: [
    {
      Integration: [
        'integrations/exchange-integration',
        'integrations/balance-changes',
        'integrations/accounts',
        'integrations/create-transactions',
        'integrations/fungible-tokens',
        'integrations/implicit-accounts',
      ],
    },
    {
      'Understanding Errors': [
        'integrations/errors/introduction',
        'integrations/errors/error-implementation',
        'integrations/errors/token-loss',
      ],
    },
    'integrations/faq',
  ],
};

export default sidebar;<|MERGE_RESOLUTION|>--- conflicted
+++ resolved
@@ -215,10 +215,10 @@
                   'smart-contracts/anatomy/actions',
                   'smart-contracts/anatomy/crosscontract',
                   'smart-contracts/anatomy/yield-resume',
-                  'smart-contracts/global-contracts',
                   'smart-contracts/security/checklist',
                 ]
               },
+              'smart-contracts/global-contracts',
               {
                 'Deploy, Update & Lock': [
                   'smart-contracts/release/deploy',
@@ -273,6 +273,7 @@
             'tutorials/examples/near-drop',
             'tutorials/examples/xcc',
             'tutorials/examples/advanced-xcc',
+            'tutorials/examples/global-contracts',
             'tutorials/examples/update-contract-migrate-state',
             {
               "Build a FT Contract from Scratch": [
@@ -356,14 +357,10 @@
             'web3-apps/quickstart']
         },
         {
-          "Concepts": [
-            'web3-apps/ethereum-wallets',
-          ]
-        },
-        {
           "Tutorials": [
             'web3-apps/integrate-contracts',
             'tutorials/examples/frontend-multiple-contracts',
+            'web3-apps/ethereum-wallets',
             'web3-apps/backend/backend-login',
             'chain-abstraction/meta-transactions-relayer',
             'data-infrastructure/lake-framework/building-indexers/js-lake-indexer',
@@ -485,131 +482,6 @@
                 },
               ],
             },
-<<<<<<< HEAD
-=======
-            {
-              'Lake Data Structures': [
-                'data-infrastructure/lake-framework/building-indexers/primitives',
-                'data-infrastructure/lake-data-structures/toc',
-                'data-infrastructure/lake-data-structures/block',
-                'data-infrastructure/lake-data-structures/chunk',
-                'data-infrastructure/lake-data-structures/shard',
-                'data-infrastructure/lake-data-structures/transaction',
-                'data-infrastructure/lake-data-structures/receipt',
-                'data-infrastructure/lake-data-structures/execution-outcome',
-                'data-infrastructure/lake-data-structures/state-change',
-              ],
-            },
-          ],
-        },
-      ],
-    },
-  ],
-  tutorials: [
-    {
-      type: 'doc',
-      id: 'tutorials/welcome',
-      customProps: {
-        icon: '/img/icons/home.svg',
-      },
-    },
-    {
-      type: 'html',
-      value: '<hr/>',
-    },
-    {
-      type: 'category',
-      label: 'Getting Started',
-      collapsed: true,
-      customProps: {
-        icon: '/img/icons/near.svg',
-      },
-      items: [
-        'smart-contracts/quickstart',
-        'web3-apps/quickstart',
-      ],
-    },
-    {
-      type: 'category',
-      label: 'Multi-Chain',
-      collapsed: true,
-      customProps: {
-        icon: '/img/icons/multichain.svg',
-      },
-      items: [
-        {
-          type: 'category',
-          label: 'Controlling NEAR Accounts',
-          link: { type: 'doc', id: 'tutorials/controlling-near-accounts/introduction' },
-          items: [
-            'tutorials/controlling-near-accounts/introduction',
-            'tutorials/controlling-near-accounts/setup',
-            'tutorials/controlling-near-accounts/transfer',
-          ],
-        },
-        {
-          type: 'category',
-          label: 'Cross-Chain DAO Governance',
-          link: { type: 'doc', id: 'tutorials/multichain-dao/introduction' },
-          items: [
-            'tutorials/multichain-dao/introduction',
-            'tutorials/multichain-dao/request',
-            'tutorials/multichain-dao/signing',
-            'tutorials/multichain-dao/voting',
-          ],
-        },
-      ],
-    },
-    {
-      type: 'category',
-      label: 'Contract Guides',
-      collapsed: true,
-      customProps: {
-        icon: '/img/icons/contract.svg',
-      },
-      items: [
-        'tutorials/examples/count-near',
-        'tutorials/examples/guest-book',
-        'tutorials/examples/donation',
-        'tutorials/examples/coin-flip',
-        'tutorials/examples/factory',
-        'tutorials/examples/near-drop',
-        'tutorials/examples/xcc',
-        'tutorials/examples/advanced-xcc',
-        'tutorials/examples/update-contract-migrate-state',
-        'tutorials/examples/global-contracts',
-        {
-          "Build a FT Contract from Scratch": [
-            'tutorials/fts/introduction',
-            'tutorials/fts/predeployed-contract',
-            'tutorials/fts/skeleton',
-            'tutorials/fts/defining-a-token',
-            'tutorials/fts/circulating-supply',
-            'tutorials/fts/registering-accounts',
-            'tutorials/fts/transfers',
-            'tutorials/fts/marketplace',
-          ]
-        },
-        {
-          "Build a NFT Contract from Scratch": [
-            'tutorials/nfts/introduction',
-            {
-              Basic: [
-                'tutorials/nfts/predeployed-contract',
-                'tutorials/nfts/skeleton',
-                'tutorials/nfts/minting',
-                'tutorials/nfts/upgrade-contract',
-                'tutorials/nfts/enumeration',
-                'tutorials/nfts/core',
-              ],
-            },
-            'tutorials/nfts/events',
-            {
-              Marketplace: ['tutorials/nfts/approvals', 'tutorials/nfts/marketplace'],
-            },
-            'tutorials/nfts/royalty',
-            'tutorials/nfts/series',
->>>>>>> 7699ed5c
           ]
         },
         {
