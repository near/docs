const sidebar = {
  "build": [
    "build/welcome",
    {
      "type": "html",
      "value": "<hr/>"
    },
    {
      "type": "html",
      "value": "<span class='menu__link'><b><small> NEAR Protocol </small></b></span>"
    },
    "concepts/basics/protocol",
    {
      "Understand the Protocol": [
        {
          type: 'category',
          label: 'Accounts / Contracts',
          link: { type: 'doc', id: 'concepts/protocol/account-model' },
          items: [
            "concepts/protocol/account-id",
            "concepts/protocol/access-keys",
          ]
        },
        {
          type: 'category',
          label: 'Transactions',
          link: { type: 'doc', id: 'concepts/protocol/transactions' },
          items: [
            "concepts/protocol/transaction-anatomy",
            "concepts/protocol/gas",
            "concepts/protocol/transaction-execution",
          ]
        },
        {
          "Data Flow": [
            "concepts/data-flow/near-data-flow",
            "concepts/data-flow/token-transfer-flow"
          ]
        },
        {
          "Tokens": ["concepts/basics/tokens", "concepts/basics/token-loss"]
        },
        {
          "Storage": [
            "concepts/storage/storage-staking",
            "concepts/storage/storage-solutions"
          ]
        },
        {
          "Network": [
            "concepts/basics/validators",
            "concepts/basics/networks",
            "concepts/basics/epoch",
            "concepts/basics/runtime",
          ]
        },
      ]
    },
    {
      "type": "html",
      "value": "<hr/>"
    },
    {
      "type": "html",
      "value": "<span class='menu__link'><b><small> Chain Abstraction ✨ </small></b></span>"
    },
    'build/chain-abstraction/what-is',
    {
      "Chain Abstraction Services": [
        {
          "Meta Transactions": [
            "concepts/abstraction/meta-transactions",
            "concepts/abstraction/relayers",
            "build/chain-abstraction/meta-transactions",
          ]
        },
        {
          "Chain Signatures": [
            "concepts/abstraction/chain-signatures",
            "build/chain-abstraction/chain-signatures/getting-started",
            'build/chain-abstraction/chain-signatures/chain-signatures',
            // 'build/chain-abstraction/nft-chain-keys',
          ]
        },
        {
<<<<<<< HEAD
          "Intents": [
            "chain-abstraction/intents/overview",
            "chain-abstraction/intents/solvers",
            "chain-abstraction/intents/intents-bridge",
            "chain-abstraction/intents/faq",
=======
          "Omni Bridge": [
            "chain-abstraction/omnibridge/overview",
            "chain-abstraction/omnibridge/how-it-works",
            "chain-abstraction/omnibridge/implementation-details",
            "chain-abstraction/omnibridge/roadmap",
>>>>>>> 0112951f
          ]
        },
        'build/chain-abstraction/fastauth-sdk',
        "build/chain-abstraction/data-availability",
      ]
    },
    {
      "type": "html",
      "value": "<hr/>"
    },
    {
      "type": "html",
      "value": "<span class='menu__link'><b><small> Smart Contracts </small></b></span>"
    },
    "build/smart-contracts/what-is",
    {
      "Building Smart Contracts": [
        "build/smart-contracts/quickstart",
        {
          "Anatomy of a Contract": [
            "build/smart-contracts/anatomy/anatomy",
            "build/smart-contracts/anatomy/functions",
            "build/smart-contracts/anatomy/storage",
            "build/smart-contracts/anatomy/types",
            "build/smart-contracts/anatomy/collections",
            "build/smart-contracts/anatomy/environment",
            "build/smart-contracts/anatomy/actions",
            "build/smart-contracts/anatomy/crosscontract",
            "build/smart-contracts/anatomy/yield-resume",
            "build/smart-contracts/security/checklist",
            {
              "type": "html",
              "value": "<hr/>"
            },
            {
              "Advanced": [
                "build/smart-contracts/anatomy/best-practices",
                "build/smart-contracts/anatomy/serialization",
                "build/smart-contracts/anatomy/serialization-protocols",
                "build/smart-contracts/anatomy/reduce-size",
                "build/smart-contracts/anatomy/reproducible-builds",
              ]
            }
          ]
        },
        {
          "Test the Contract": [
            "build/smart-contracts/testing/introduction",
            "build/smart-contracts/testing/unit-test",
            "build/smart-contracts/testing/integration-test",
            {
              "type": "html",
              "value": "<hr/>"
            },
            "build/smart-contracts/testing/kurtosis-localnet",
          ]
        },
        {
          "Deploy, Update & Lock": [
            "build/smart-contracts/release/deploy",
            "build/smart-contracts/release/upgrade",
            "build/smart-contracts/release/lock"
          ]
        },
        {
          "type": "category",
          "label": "Security",
          "link": {
            "type": "doc",
            "id": "build/smart-contracts/security/welcome"
          },
          "items": [
            "build/smart-contracts/security/checklist",
            "build/smart-contracts/security/storage",
            "build/smart-contracts/security/callbacks",
            "build/smart-contracts/security/one-yocto",
            "build/smart-contracts/security/sybil",
            "build/smart-contracts/security/frontrunning",
            "build/smart-contracts/security/reentrancy",
            "build/smart-contracts/security/random",
            {
              "type": "html",
              "value": "<hr/>"
            },
          ]
        }
      ]
    },
    {
      "type": "html",
      "value": "<hr/>"
    },
    {
      "type": "html",
      "value": "<span class='menu__link'><b><small> Web3 Apps (Frontend, AI, ...) </small></b></span>"
    },
    "build/web3-apps/what-is",
    {
      "Building Web3 Applications": [
        "build/web3-apps/quickstart",
        {
          "Frontends": [
            "build/web3-apps/integrate-contracts",
            "build/web3-apps/ethereum-wallets"
          ]
        },
        {
          "Backend": [
            "build/web3-apps/backend/backend-login",
          ]
        },
        {
          "Artificial Intelligence (AI)": [
            "build/web3-apps/ai/ai-assistant",
          ]
        }
      ]
    },
    {
      "type": "html",
      "value": "<hr/>"
    },
    {
      "type": "html",
      "value": "<span class='menu__link'><b><small> Primitives (FT, NFT, ...) </small></b></span>"
    },
    "build/primitives/what-is",
    {
      "Primitives & Standards": [
        {
          type: 'category',
          label: 'Fungible Tokens (FT)',
          items: [
            "build/primitives/ft",
            {
              "type": "link",
              "label": "Tutorial: Zero to Hero (Rust) ↗",
              "href": "/tutorials/fts/introduction"
            },
          ]
        },
        {
          type: 'category',
          label: 'Non Fungible Tokens (NFT)',
          items: [
            "build/primitives/nft",
            {
              "type": "link",
              "label": "Tutorial: Minting NFTs ↗",
              "href": "/tutorials/nfts/minting-nfts"
            },
            {
              "type": "link",
              "label": "Tutorial: Zero to Hero (JS) ↗",
              "href": "/tutorials/nfts/js/introduction"
            },
            {
              "type": "link",
              "label": "Tutorial: Zero to Hero (Rust) ↗",
              "href": "/tutorials/nfts/introduction"
            },
          ]
        },
        "build/primitives/linkdrop",
        "build/primitives/oracles",
        "build/primitives/dao",
        "build/primitives/dex",
      ]
    },
    {
      "type": "html",
      "value": "<hr/>"
    },
    {
      "type": "html",
      "value": "<span class='menu__link'><b><small> Data Infrastructure </small></b></span>"
    },
    "build/data-infrastructure/what-is",
    {
      "NEAR Data Infrastructure": [
        "build/data-infrastructure/data-apis",
        "build/data-infrastructure/big-query",
        {
          "Lake Framework": [
            "build/data-infrastructure/lake-framework/near-lake-framework",
            "build/data-infrastructure/lake-framework/near-lake",
            "build/data-infrastructure/lake-framework/near-lake-state-changes-indexer",
            "build/data-infrastructure/lake-framework/migrating-to-near-lake-framework",
            {
              "Running NEAR Lake": [
                "build/data-infrastructure/lake-framework/running-near-lake/run-lake-indexer",
                "build/data-infrastructure/lake-framework/running-near-lake/lake-start-options",
                "build/data-infrastructure/lake-framework/running-near-lake/credentials"
              ]
            },
            {
              "Lake Data Structures": [
                "build/data-infrastructure/lake-data-structures/toc",
                "build/data-infrastructure/lake-data-structures/block",
                "build/data-infrastructure/lake-data-structures/chunk",
                "build/data-infrastructure/lake-data-structures/shard",
                "build/data-infrastructure/lake-data-structures/transaction",
                "build/data-infrastructure/lake-data-structures/receipt",
                "build/data-infrastructure/lake-data-structures/execution-outcome",
                "build/data-infrastructure/lake-data-structures/state-change"
              ]
            },
          ]
        },
      ]
    }
  ],
  "tutorials": [
    "tutorials/welcome",
    {
      "type": "html",
      "value": "<hr/>"
    },
    {
      "type": "html",
      "value": "<span class='menu__link'><b><small> Examples </small></b></span>"
    },
    {
      "Frontend & Smart Contract": [
        "tutorials/examples/count-near",
        "tutorials/examples/guest-book",
        "tutorials/examples/donation",
        "tutorials/examples/xcc",
        "tutorials/examples/coin-flip",
      ]
    },
    {
      "Advanced Contracts": [
        "tutorials/examples/factory",
        "tutorials/examples/near-drop",
        "tutorials/examples/advanced-xcc",
        "tutorials/examples/update-contract-migrate-state",
      ]
    },
    "tutorials/examples/frontend-multiple-contracts",
    {
      "type": "html",
      "value": "<hr/>"
    },
    {
      "type": "html",
      "value": "<span class='menu__link'><b><small> Templates </small></b></span>"
    },
    "tutorials/templates/minter",
    "tutorials/templates/marketplace",
    "tutorials/templates/blog",
    {
      "type": "html",
      "value": "<hr/>"
    },
    {
      "type": "html",
      "value": "<span class='menu__link'><b><small> Tutorials </small></b></span>"
    },
    {
      "NEAR 101: Building Web3 Apps": [
        "tutorials/auction/introduction",
        {
          "Smart Contracts 101": [
            "tutorials/auction/basic-auction",
            "tutorials/auction/sandbox-testing",
            "tutorials/auction/deploy",
          ]
        },
        {
          "Frontends 101": [
            "tutorials/auction/creating-a-frontend",
            "tutorials/auction/indexing-historical-data",
          ]
        },
        {
          "Using Primitives": [
            "tutorials/auction/winning-an-nft",
            "tutorials/auction/bidding-with-fts",
            "tutorials/auction/updating-the-frontend",
          ]
        },
        "tutorials/auction/auction-factory",
      ]
    },
    {
      "Fungible Tokens 101 (FT)": [
        "tutorials/fts/introduction",
        "tutorials/fts/predeployed-contract",
        "tutorials/fts/skeleton",
        "tutorials/fts/defining-a-token",
        "tutorials/fts/circulating-supply",
        "tutorials/fts/registering-accounts",
        "tutorials/fts/transfers",
        "tutorials/fts/marketplace"
      ]
    },
    {
      "Non-Fungible Tokens (NFT)": [
        "tutorials/nfts/minting-nfts",
        {
          "type": "html",
          "value": "<hr/>"
        },
        {
          "🌐 Contract: Zero to Hero ": [
            "tutorials/nfts/js/introduction",
            "tutorials/nfts/js/predeployed-contract",
            "tutorials/nfts/js/skeleton",
            "tutorials/nfts/js/minting",
            "tutorials/nfts/js/upgrade-contract",
            "tutorials/nfts/js/enumeration",
            "tutorials/nfts/js/core",
            "tutorials/nfts/js/approvals",
            "tutorials/nfts/js/royalty",
            "tutorials/nfts/js/events",
            "tutorials/nfts/js/marketplace"
          ]
        },
        {
          "🦀 Contract: Zero to Hero": [
            "tutorials/nfts/introduction",
            {
              "Basic": [
                "tutorials/nfts/predeployed-contract",
                "tutorials/nfts/skeleton",
                "tutorials/nfts/minting",
                "tutorials/nfts/upgrade-contract",
                "tutorials/nfts/enumeration",
                "tutorials/nfts/core",]
            },
            "tutorials/nfts/events",
            {
              "Marketplace": [
                "tutorials/nfts/approvals",
                "tutorials/nfts/marketplace",
              ]
            },
            "tutorials/nfts/royalty",
            "tutorials/nfts/series"
          ]
        }
      ]
    },
    {
      "Building Indexers": [
        "build/data-infrastructure/lake-framework/building-indexers/primitives",
        {
          "type": "link",
          "label": "NEAR Lake Primitives",
          "href": "https://near.github.io/near-lake-framework-js/"
        },
        "build/data-infrastructure/lake-framework/building-indexers/js-lake-indexer",
        "build/data-infrastructure/lake-framework/building-indexers/python-lake-indexer",
        "build/data-infrastructure/lake-framework/building-indexers/nft-indexer",
        "build/data-infrastructure/lake-framework/building-indexers/python-nft-indexer"
      ]
    },
    {
      "Build a Crossword Game": [
        {
          "type": "category",
          "label": "Basics",
          "items": [
            "tutorials/crosswords/basics/overview",
            "tutorials/crosswords/basics/set-up-skeleton",
            "tutorials/crosswords/basics/add-functions-call",
            "tutorials/crosswords/basics/hashing-and-unit-tests",
            "tutorials/crosswords/basics/simple-frontend"
          ]
        },
        {
          "type": "category",
          "label": "Beginner",
          "items": [
            "tutorials/crosswords/beginner/overview",
            "tutorials/crosswords/beginner/collections",
            "tutorials/crosswords/beginner/structs-enums",
            "tutorials/crosswords/beginner/actions",
            "tutorials/crosswords/beginner/adding-a-puzzle",
            "tutorials/crosswords/beginner/logging-in",
            "tutorials/crosswords/beginner/logging-in-implementation"
          ]
        },
        {
          "type": "category",
          "label": "Intermediate",
          "items": [
            "tutorials/crosswords/intermediate/overview",
            "tutorials/crosswords/intermediate/access-key-solution",
            "tutorials/crosswords/intermediate/use-seed-phrase",
            "tutorials/crosswords/intermediate/linkdrop",
            "tutorials/crosswords/intermediate/cross-contract-calls",
            "tutorials/crosswords/intermediate/base64vecu8"
          ]
        }
      ]
    },
  ],
  "tools": [
    "tools/welcome",
    {
      "type": "html",
      "value": "<hr/>"
    },
    {
      "type": "html",
      "value": "<span class='menu__link'><b><small> Developer Tools </small></b></span>"
    },
    "tools/near-api",
    "tools/sdk",
    "tools/near-cli",
    "tools/wallet-selector",
    {
      "type": "html",
      "value": "<hr/>"
    },
    {
      "type": "html",
      "value": "<span class='menu__link'><b><small> Data Tools </small></b></span>"
    },
    "tools/explorer",
    {
      "type": "category",
      "label": "Data APIs",
      "items": [
        'tools/ecosystem-apis/fastnear',
        'tools/ecosystem-apis/nearblocks',
        'tools/ecosystem-apis/pikespeak',
      ]
    },
    "tools/indexing",
    {
      "type": "html",
      "value": "<hr/>"
    },
    {
      "type": "html",
      "value": "<span class='menu__link'><b><small> Ecosystem Tools </small></b></span>"
    },
    {
      "type": "link",
      "label": "Testnet Faucet",
      "href": "https://near-faucet.io/"
    },
    {
      "type": "link",
      "label": "Developer Portal",
      "href": "https://dev.near.org/"
    },
    {
      "type": "link",
      "label": "NEAR Catalog",
      "href": "https://app.nearcatalog.xyz/"
    },
    {
      "type": "link",
      "label": "Keypom",
      "href": "https://keypom.xyz/"
    },
    {
      "type": "link",
      "label": "Remix IDE Plugin",
      "href": "https://docs.welldonestudio.io/code/getting-started"
    },
  ],
  "api": [
    "api/rpc/introduction",
    "api/rpc/providers",
    {
      "type": "html",
      "value": "<hr/>"
    },
    {
      "type": "html",
      "value": "<span class='menu__link'><b><small> NEAR RPC API </small></b></span>"
    },
    "api/rpc/setup",
    "api/rpc/access-keys",
    "api/rpc/contracts",
    "api/rpc/block-chunk",
    "api/rpc/gas",
    "api/rpc/protocol",
    "api/rpc/network",
    "api/rpc/transactions",
    "api/rpc/maintenance-windows",
  ],
  "exchanges": [
    {
      "Integration": [
        "integrations/exchange-integration",
        "integrations/balance-changes",
        "integrations/accounts",
        "integrations/create-transactions",
        "integrations/fungible-tokens",
        "integrations/implicit-accounts"
      ]
    },
    {
      "Understanding Errors": [
        "integrations/errors/introduction",
        "integrations/errors/error-implementation",
        "integrations/errors/token-loss"
      ]
    },
    "integrations/faq"
  ]
};

export default sidebar;<|MERGE_RESOLUTION|>--- conflicted
+++ resolved
@@ -83,19 +83,19 @@
           ]
         },
         {
-<<<<<<< HEAD
           "Intents": [
             "chain-abstraction/intents/overview",
             "chain-abstraction/intents/solvers",
             "chain-abstraction/intents/intents-bridge",
             "chain-abstraction/intents/faq",
-=======
+          ]
+        },
+        {
           "Omni Bridge": [
             "chain-abstraction/omnibridge/overview",
             "chain-abstraction/omnibridge/how-it-works",
             "chain-abstraction/omnibridge/implementation-details",
             "chain-abstraction/omnibridge/roadmap",
->>>>>>> 0112951f
           ]
         },
         'build/chain-abstraction/fastauth-sdk',
