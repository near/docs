const sidebar = {
  academy: [
    'quest/introduction',
    {
      type: 'html',
      value: '<hr/>',
    },
    {
      type: 'category',
      label: 'Decentralized Apps',
      collapsed: true,
      customProps: {
        icon: '/assets/menu/near.svg',
      },
      items: [
        'quest/dapps/intro-to-web3',
        'quest/dapps/building-blocks',
        'quest/dapps/why-near',
        'quest/dapps/examples',
        'quest/dapps/takeaway',
      ]
    },
    {
      type: 'category',
      label: 'NEAR Accounts',
      collapsed: true,
      customProps: {
        icon: '/assets/menu/near.svg',
      },
      items: [
        'quest/accounts/introduction',
        'quest/accounts/address',
        'quest/accounts/named-vs-implicit',
        'quest/accounts/access-keys',
        'quest/accounts/smart-contracts',
        'quest/accounts/takeaways',
      ]
    },
    // 'quest/data-flow',
    // 'quest/near-network',
    // 'quest/primitives',
    // 'quest/smart-contracts',
  ],
  build: [
    {
      type: 'doc',
      id: 'index',
      customProps: {
        icon: '/assets/menu/home.svg',
      },
    },
    {
      type: 'html',
      value: '<hr/>',
    },
    {
      type: 'category',
      label: 'NEAR Protocol',
      collapsed: true,
      customProps: {
        icon: '/assets/menu/near.svg',
      },
      link: { type: 'generated-index', slug: 'protocol/basics' },
      items: [
        {
          "Getting Started": [
            'protocol/basics',
            'tutorials/protocol/create-account',
          ],
        },
        {
          "Concepts": [
            {
              'Accounts / Contracts': ['protocol/account-model', 'protocol/account-id', 'protocol/access-keys'],
            },
            {
              'Transactions': [
                'protocol/transactions',
                'protocol/transaction-anatomy',
                'protocol/gas',
                'protocol/transaction-execution',
                'chain-abstraction/meta-transactions',
              ],
            },
            {
              'Data Flow': [
                'protocol/data-flow/near-data-flow',
                'protocol/data-flow/token-transfer-flow',
              ],
            },
            {
              Tokens: ['protocol/network/tokens', 'protocol/network/token-loss'],
            },
            {
              Storage: ['protocol/storage/storage-staking', 'protocol/storage/storage-solutions'],
            },
            {
              Network: [
                'protocol/network/validators',
                'protocol/network/networks',
                'protocol/network/epoch',
                'protocol/network/runtime',
              ],
            },
            'protocol/architecture',
          ]
        },
        {
          "Tutorials": [
            'tutorials/protocol/importing-account',
            'faucet'
          ]
        },
        {
          "Reference": [
            'tools/explorer',
            {
              type: 'link',
              label: 'Wallets ↗',
              href: 'https://wallet.near.org',
            },
            'tools/near-cli',
            {
              type: 'link',
              label: 'RPC API ↗',
              href: '/api/rpc/introduction',
            },
          ]
        },
      ],
    },
    {
      type: 'category',
      label: 'Multi-Chain',
      collapsed: true,
      customProps: {
        icon: '/assets/menu/multichain.svg',
      },
      link: { type: 'generated-index', slug: 'chain-abstraction/what-is' },
      items: [
        {
          "Getting Started": [
            "chain-abstraction/what-is"
          ]
        },
        {
          "Concepts": [
            'chain-abstraction/chain-signatures',
            'chain-abstraction/intents/overview',
            {
              'Omni Bridge': [
                'chain-abstraction/omnibridge/overview',
                'chain-abstraction/omnibridge/how-it-works',
                'chain-abstraction/omnibridge/implementation-details',
                'chain-abstraction/omnibridge/roadmap',
              ],
            },
            'chain-abstraction/data-availability',
          ]
        },
        {
          "Tutorials": [
            'chain-abstraction/chain-signatures/implementation',
            {
              type: 'category',
              label: 'Controlling NEAR Accounts',
              link: { type: 'generated-index', slug: 'tutorials/controlling-near-accounts/introduction' },
              items: [
                'tutorials/controlling-near-accounts/introduction',
                'tutorials/controlling-near-accounts/setup',
                'tutorials/controlling-near-accounts/transfer',
              ],
            },
            {
              type: 'category',
              label: 'Cross-Chain DAO Governance',
              link: { type: 'generated-index', slug: 'tutorials/multichain-dao/introduction' },
              items: [
                'tutorials/multichain-dao/introduction',
                'tutorials/multichain-dao/request',
                'tutorials/multichain-dao/signing',
                'tutorials/multichain-dao/voting',
              ],
            },
          ]
        },
        {
          "Reference": [
            {
              type: "link",
              label: "Chainsig.js",
              href: "https://github.com/NearDeFi/chainsig.js"
            }
          ]
        }
      ],
    },
    {
      type: 'category',
      label: 'AI and Agents',
      collapsed: true,
      link: { type: 'generated-index', slug: 'ai/introduction' },
      customProps: {
        icon: '/assets/menu/ai.svg',
      },
      items: [
        'ai/introduction',
        'ai/near-mcp',
        'ai/using-llms',
        {
          "Shade Agents": [
            {
              "Getting Started": [
                "ai/shade-agents/getting-started/introduction",
                {
                  "Quickstart": [
                    "ai/shade-agents/getting-started/quickstart/deploying",
                    "ai/shade-agents/getting-started/quickstart/components",
                  ]
                },
              ]
            },
            {
              "Concepts": [
                "ai/shade-agents/concepts/framework-overview",
                "ai/shade-agents/concepts/what-can-you-build",
                "ai/shade-agents/concepts/security",
              ]
            },
            {
              "Tutorials": [
                "ai/shade-agents/tutorials/tutorials-overview",
                {
                  "AI DAO": [
                    "ai/shade-agents/tutorials/ai-dao/overview",
                    "ai/shade-agents/tutorials/ai-dao/dao-agent-contract",
                    "ai/shade-agents/tutorials/ai-dao/dao-agent",
                    "ai/shade-agents/tutorials/ai-dao/deploying",
                  ]
                }
              ]
            },
            {
              "Reference": [
                "ai/shade-agents/reference/api",
                "ai/shade-agents/reference/cli",
                "ai/shade-agents/reference/environment-variables",
                "ai/shade-agents/reference/custom-agent-contract",
                "ai/shade-agents/reference/plugins",
              ]
            },
          ]
        },
      ],
    },
    {
      type: 'category',
      label: 'Smart Contracts',
      collapsed: true,
      link: { type: 'generated-index', slug: 'smart-contracts/what-is' },
      customProps: {
        icon: '/assets/menu/contract.svg',
      },
      items: [
        {
          "Getting Started": [
            'smart-contracts/what-is',
            'smart-contracts/quickstart',
          ]
        },
        {
          "Concepts": [
            [
              {
                "Anatomy of a Contract": [
                  'smart-contracts/anatomy/anatomy',
                  'smart-contracts/anatomy/functions',
                  'smart-contracts/anatomy/storage',
                  'smart-contracts/anatomy/types',
                  'smart-contracts/anatomy/collections',
                  'smart-contracts/anatomy/environment',
                  'smart-contracts/anatomy/actions',
                  'smart-contracts/anatomy/crosscontract',
                  'smart-contracts/anatomy/yield-resume',
                  'smart-contracts/security/checklist',
                ]
              },
              'smart-contracts/global-contracts',
              {
                'Deploy, Update & Lock': [
                  'smart-contracts/release/deploy',
                  'smart-contracts/release/upgrade',
                  'smart-contracts/release/lock',
                ],
              },
              {
                Advanced: [
                  'smart-contracts/anatomy/best-practices',
                  'smart-contracts/anatomy/serialization',
                  'smart-contracts/anatomy/serialization-protocols',
                  'smart-contracts/anatomy/reduce-size',
                  'smart-contracts/anatomy/reproducible-builds',
                ],
              },
              {
                'Test the Contract': [
                  'smart-contracts/testing/introduction',
                  'smart-contracts/testing/unit-test',
                  'smart-contracts/testing/integration-test',
                ],
              },
              {
                type: 'category',
                label: 'Security',
                link: {
                  type: 'doc',
                  id: 'smart-contracts/security/welcome',
                },
                items: [
                  'smart-contracts/security/checklist',
                  'smart-contracts/security/storage',
                  'smart-contracts/security/callbacks',
                  'smart-contracts/security/one-yocto',
                  'smart-contracts/security/sybil',
                  'smart-contracts/security/frontrunning',
                  'smart-contracts/security/reentrancy',
                  'smart-contracts/security/random',
                ],
              },
            ],
          ]
        },
        {
          "Tutorials": [
            'tutorials/examples/count-near',
            'tutorials/examples/guest-book',
            'tutorials/examples/donation',
            'tutorials/examples/coin-flip',
            'tutorials/examples/factory',
            'tutorials/examples/near-drop',
            'tutorials/examples/xcc',
            'tutorials/examples/advanced-xcc',
            'tutorials/examples/global-contracts',
            'tutorials/examples/update-contract-migrate-state',
<<<<<<< HEAD
            'tutorials/examples/ft-contract-tools',
            {
              "Build a FT Contract from Scratch": [
                'tutorials/fts/introduction',
                'tutorials/fts/predeployed-contract',
                'tutorials/fts/skeleton',
                'tutorials/fts/defining-a-token',
                'tutorials/fts/circulating-supply',
                'tutorials/fts/registering-accounts',
                'tutorials/fts/transfers',
                'tutorials/fts/marketplace',
              ]
            },
            {
              "Build a NFT Contract from Scratch": [
                'tutorials/nfts/introduction',
                {
                  Basic: [
                    'tutorials/nfts/predeployed-contract',
                    'tutorials/nfts/skeleton',
                    'tutorials/nfts/minting',
                    'tutorials/nfts/upgrade-contract',
                    'tutorials/nfts/enumeration',
                    'tutorials/nfts/core',
                  ],
                },
                'tutorials/nfts/events',
                {
                  Marketplace: ['tutorials/nfts/approvals', 'tutorials/nfts/marketplace'],
                },
                'tutorials/nfts/royalty',
                'tutorials/nfts/series',
              ]
            },
            {
              "Build a NFT Contract from Scratch (JS)": [
                'tutorials/nfts/js/introduction',
                {
                  Basic: [
                    'tutorials/nfts/js/predeployed-contract',
                    'tutorials/nfts/js/skeleton',
                    'tutorials/nfts/js/minting',
                    'tutorials/nfts/js/upgrade-contract',
                    'tutorials/nfts/js/enumeration',
                    'tutorials/nfts/js/core',
                  ],
                },
                'tutorials/nfts/js/events',
                {
                  Marketplace: [
                    'tutorials/nfts/js/approvals',
                    'tutorials/nfts/js/marketplace'
                  ],
                },
                'tutorials/nfts/js/royalty',
              ]
            },
=======
            'tutorials/fts',
            'tutorials/nfts',
            'tutorials/nfts-js',
>>>>>>> 65aed483
          ]
        },
        {
          "Reference": [
            'smart-contracts/contracts-list',
            'tools/near-cli',
            'tools/sdk',
            'tools/clear-state',
          ]
        },
      ],
    },
    {
      type: 'category',
      label: 'App Development',
      collapsed: true,
      customProps: {
        icon: '/assets/menu/app.svg',
      },
      link: { type: 'generated-index', slug: 'web3-apps/what-is' },
      items: [
        {
          "Getting Started": [
            'web3-apps/what-is',
            'web3-apps/quickstart']
        },
        {
          "Concepts": [
            'web3-apps/concepts/web-login',
            'web3-apps/concepts/eth-wallets-on-near',
            'web3-apps/concepts/data-types'
          ]
        },
        {
          "Tutorials": [
            {
              "Web Login": [
                'web3-apps/tutorials/web-login/near-connector',
                'web3-apps/tutorials/web-login/wallet-selector',
                'web3-apps/tutorials/web-login/ethereum-wallets',
                'web3-apps/tutorials/web-login/web3-auth',
              ]
            },
            'tutorials/examples/frontend-multiple-contracts',
            'web3-apps/backend/backend-login',
            {
              'Testing on Localnet': [
                'web3-apps/tutorials/localnet/introduction',
                'web3-apps/tutorials/localnet/run',
              ],
            },
            'chain-abstraction/meta-transactions-relayer',
            {
              type: 'category',
              label: 'Mastering NEAR',
              collapsed: true,
              items: [
                'tutorials/auction/introduction',
                {
                  'Smart Contracts 101': [
                    'tutorials/auction/basic-auction',
                    'tutorials/auction/sandbox-testing',
                    'tutorials/auction/deploy',
                  ],
                },
                {
                  'Frontends 101': [
                    'tutorials/auction/creating-a-frontend',
                    'tutorials/auction/indexing-historical-data',
                  ],
                },
                {
                  'Using Primitives': [
                    'tutorials/auction/winning-an-nft',
                    'tutorials/auction/bidding-with-fts',
                    'tutorials/auction/updating-the-frontend',
                  ],
                },
                'tutorials/auction/auction-factory',
              ],
            }
          ]
        },
        {
          "Reference": [
            'tools/near-api',
            'tools/near-cli',
            'tools/wallet-selector',
          ]
        }
      ],
    },
    {
      type: 'category',
      label: 'Tokens & Primitives',
      collapsed: true,
      link: { type: 'doc', id: 'primitives/what-is' },
      customProps: {
        icon: '/assets/menu/token.svg',
      },
      items: [
        { type: 'link', label: 'Introduction', href: '/primitives/what-is' },
        {
          'Fungible Tokens (FT)': [
            'primitives/ft/standard',
            'primitives/ft/ft'
          ]
        },
        {
          'Non-Fungible Tokens (NFT)': [
            'primitives/nft/standard',
            'primitives/nft/nft'
          ]
        },
        {
          'Linkdrops': [
            'primitives/linkdrop/standard',
            'primitives/linkdrop/linkdrop'
          ]
        },
        'protocol/network/staking',
        'primitives/oracles',
        'primitives/dao',
        'primitives/dex',
        'primitives/did',
        {
          'Lockup Contracts': [
            'primitives/lockup/introduction',
            'primitives/lockup/lockup',
          ]
        },
        {
          "Liquid Staking":
            [
              "primitives/liquid-staking/liquid-staking",
              "primitives/liquid-staking/deploy-your-own-contract",
            ]
        }
      ],
    },
    {
      type: 'category',
      label: 'Data Infrastructure',
      collapsed: true,
      customProps: {
        icon: '/assets/menu/database.svg',
      },
      link: { type: 'generated-index', slug: 'data-infrastructure/what-is' },
      items: [
        'data-infrastructure/what-is',
        'data-infrastructure/data-apis',
        'data-infrastructure/big-query',
        {
          'Indexers': [
            'data-infrastructure/indexers',
            {
              "NEAR Lake Framework": [
                'data-infrastructure/near-lake-framework',
                'data-infrastructure/tutorials/listen-function-calls',
                'data-infrastructure/tutorials/state-changes',
              ]
            },
            {
              "NEAR Indexer": [
                'data-infrastructure/near-indexer',
                "data-infrastructure/tutorials/listen-to-realtime-events",
                {
                  "Building a Data Lake": [
                    'data-infrastructure/tutorials/running-near-lake/run-lake-indexer',
                    'data-infrastructure/tutorials/running-near-lake/lake-start-options',
                    'data-infrastructure/tutorials/running-near-lake/credentials',
                  ],
                },
              ]
            },
          ],
        },
      ],
    },
    {
      type: 'category',
      label: 'EVM Developers',
      collapsed: true,
      customProps: {
        icon: '/assets/menu/ethereum.svg',
      },
      link: { type: 'generated-index', slug: 'aurora/what-is' },
      items: [
        'aurora/what-is',
        'aurora/build-on-aurora',
        'aurora/launch-virtual-chain',
      ],
    }
  ],
  api: [
    'api/rpc/introduction',
    'api/rpc/providers',
    {
      type: 'html',
      value: '<hr/>',
    },
    {
      type: 'html',
      value: "<span class='menu__link'><b><small> NEAR RPC API </small></b></span>",
    },
    'api/rpc/setup',
    'api/rpc/access-keys',
    'api/rpc/contracts',
    'api/rpc/block-chunk',
    'api/rpc/gas',
    'api/rpc/protocol',
    'api/rpc/network',
    'api/rpc/transactions',
    'api/rpc/maintenance-windows',
    'api/rpc/errors',
  ],
  exchanges: [
    {
      Integration: [
        'integrations/exchange-integration',
        'integrations/balance-changes',
        'integrations/accounts',
        'integrations/create-transactions',
        'integrations/fungible-tokens',
        'integrations/implicit-accounts',
      ],
    },
    {
      'Understanding Errors': [
        'integrations/errors/introduction',
        'integrations/errors/error-implementation',
        'integrations/errors/token-loss',
      ],
    },
    'integrations/faq',
  ]
};

export default sidebar;<|MERGE_RESOLUTION|>--- conflicted
+++ resolved
@@ -342,69 +342,10 @@
             'tutorials/examples/advanced-xcc',
             'tutorials/examples/global-contracts',
             'tutorials/examples/update-contract-migrate-state',
-<<<<<<< HEAD
             'tutorials/examples/ft-contract-tools',
-            {
-              "Build a FT Contract from Scratch": [
-                'tutorials/fts/introduction',
-                'tutorials/fts/predeployed-contract',
-                'tutorials/fts/skeleton',
-                'tutorials/fts/defining-a-token',
-                'tutorials/fts/circulating-supply',
-                'tutorials/fts/registering-accounts',
-                'tutorials/fts/transfers',
-                'tutorials/fts/marketplace',
-              ]
-            },
-            {
-              "Build a NFT Contract from Scratch": [
-                'tutorials/nfts/introduction',
-                {
-                  Basic: [
-                    'tutorials/nfts/predeployed-contract',
-                    'tutorials/nfts/skeleton',
-                    'tutorials/nfts/minting',
-                    'tutorials/nfts/upgrade-contract',
-                    'tutorials/nfts/enumeration',
-                    'tutorials/nfts/core',
-                  ],
-                },
-                'tutorials/nfts/events',
-                {
-                  Marketplace: ['tutorials/nfts/approvals', 'tutorials/nfts/marketplace'],
-                },
-                'tutorials/nfts/royalty',
-                'tutorials/nfts/series',
-              ]
-            },
-            {
-              "Build a NFT Contract from Scratch (JS)": [
-                'tutorials/nfts/js/introduction',
-                {
-                  Basic: [
-                    'tutorials/nfts/js/predeployed-contract',
-                    'tutorials/nfts/js/skeleton',
-                    'tutorials/nfts/js/minting',
-                    'tutorials/nfts/js/upgrade-contract',
-                    'tutorials/nfts/js/enumeration',
-                    'tutorials/nfts/js/core',
-                  ],
-                },
-                'tutorials/nfts/js/events',
-                {
-                  Marketplace: [
-                    'tutorials/nfts/js/approvals',
-                    'tutorials/nfts/js/marketplace'
-                  ],
-                },
-                'tutorials/nfts/js/royalty',
-              ]
-            },
-=======
             'tutorials/fts',
             'tutorials/nfts',
             'tutorials/nfts-js',
->>>>>>> 65aed483
           ]
         },
         {
