--- conflicted
+++ resolved
@@ -1,9 +1,6 @@
 const sidebar = {
   "concepts": [
     "concepts/welcome",
-<<<<<<< HEAD
-
-=======
     "concepts/basics/protocol",
     {
       "type": "html",
@@ -55,7 +52,6 @@
         "concepts/basics/epoch",
       ]
     },
->>>>>>> 1f4349c3
     {
       "type": "html",
       "value": "<hr/>"
