--- conflicted
+++ resolved
@@ -1,14 +1,6 @@
 
 {
   "docs": {
-<<<<<<< HEAD
-    "Quickstart": ["doc1"],
-    "Tutorials": ["doc2"],
-    "Second Category": ["doc3"]
-  },
-  "docs-other": {
-    "First Category": ["doc4", "doc5"]
-=======
     "Overview": [
       "overview/what-is-near",
       "overview/whom-is-this-for",
@@ -88,6 +80,5 @@
       "contribution/contribution-faq"
     ],
     "Technical Specs": ["technical/nightshade"]
->>>>>>> 64b1cc37
   }
 }