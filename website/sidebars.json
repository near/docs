--- conflicted
+++ resolved
@@ -116,7 +116,6 @@
       "tutorials/figment"
     ],
     "Smart Contracts": [
-<<<<<<< HEAD
       {
         "type": "subcategory",
         "label": "General",
@@ -124,34 +123,22 @@
           "tutorials/contracts/general/deploy-to-mainnet"
         ]
       },
-=======
->>>>>>> 434408b0
       {
         "type": "subcategory",
         "label": "AssemblyScript",
         "ids": [
-<<<<<<< HEAD
           "tutorials/contracts/as/as-workshop",
           "tutorials/contracts/as/token",
           "tutorials/contracts/as/cross-contract-calls",
           "tutorials/contracts/as/testing-as-contracts"
-=======
-          "tutorials/contracts/as-workshop",
-          "tutorials/contracts/token",
-          "tutorials/contracts/cross-contract-calls"
->>>>>>> 434408b0
         ]
       },
       {
         "type": "subcategory",
         "label": "Rust",
-<<<<<<< HEAD
         "ids": [
           "tutorials/contracts/rust/intro-to-rust"
         ]
-=======
-        "ids": ["tutorials/contracts/intro-to-rust"]
->>>>>>> 434408b0
       }
     ],
     "Front-End": [
