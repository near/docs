--- conflicted
+++ resolved
@@ -145,11 +145,8 @@
     ],
     "JSON RPC": [
       "interaction/rpc",
-<<<<<<< HEAD
-      "api/rpc-params"
-=======
+      "api/rpc-params",
       "api/rpc-experimental"
->>>>>>> 0bf21652
     ],
     "FAQ": [
       "api/faq"
