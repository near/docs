--- conflicted
+++ resolved
@@ -83,48 +83,13 @@
     },
     {
       "type": "html",
-<<<<<<< HEAD
-      "value": "<span class='menu__link'><b><small> Smart Contracts (SDKs) </small></b></span>"
-    },
-    "develop/js-sdk",
-    "develop/rs-sdk",
-    {
-      "Build a Contract": [
-        "develop/whatisacontract",
-        "develop/contracts/anatomy",
-        "develop/contracts/environment/environment",
-        "develop/contracts/storage",
-        "develop/contracts/actions",
-        "develop/contracts/crosscontract",
-        "develop/contracts/prototyping",
-        "develop/contracts/security/checklist"
-      ]
-=======
       "value": "<span class='menu__link'><b><small> Building Decentralized Apps </small></b></span>"
->>>>>>> b18673c3
     },
     "develop/quickstart-guide",
     {
-<<<<<<< HEAD
-      "Test a Contract": [
-        "develop/testing/introduction",
-        "develop/testing/unit-test",
-        "develop/testing/integration-test",
-        "develop/testing/kurtosis-localnet",
-        "develop/testing/workspaces-migration"
-      ]
-    },
-    {
-      "Deploy & Maintain": [
-        "develop/deploy",
-        "develop/upgrade/migration",
-        "develop/upgrade/dao-updates"
-      ]
-=======
       "type": "doc",
       "id": "tutorials/welcome",
       "label": "Examples & Tutorials ↗"
->>>>>>> b18673c3
     },
     {
       "Develop a Contract": [
@@ -176,7 +141,6 @@
         "tools/indexer-for-explorer"
       ]
     },
-    "develop/best-practices",
     {
       "type": "html",
       "value": "<hr/>"
