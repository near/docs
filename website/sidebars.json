{
  "concepts": {
    "Overview": ["concepts/new-to-near"],
    "Basics": [
      "concepts/account",
      {
        "type": "category",
        "label": "Data Storage",
        "items": [
          "concepts/data-storage",
          "concepts/storage-staking",
          "concepts/storage-solutions"
        ]
      },
      "concepts/epoch",
      "concepts/gas",
      "concepts/indexer",
      "concepts/networks",
      "concepts/transaction"
    ],
    "Architecture": [
      "concepts/architecture/specification",
      "concepts/architecture/papers"
    ],
    "FAQ": ["faq/general-faq", "faq/technical-faq", "faq/economics-faq"]
  },
  "develop": {
    "Basics": [
      "develop/basics/getting-started",
      "develop/basics/create-account",
      "develop/basics/hackathon-startup-guide",
      "faq/developer-faq"
    ],
    "Tools": [
      "tools/near-wallet",
      "tools/near-explorer",
      "tools/near-cli",
      "tools/near-indexer-framework"
    ],
    "Smart Contracts": [
      "develop/contracts/overview",
      "develop/contracts/sandbox",
      "develop/contracts/debug-locally",
      {
        "type": "category",
        "label": "AssemblyScript",
        "items": [
          "develop/contracts/as/intro",
          {
            "type": "link",
            "label": "AS SDK",
            "href": "https://near.github.io/near-sdk-as"
          },
          "develop/contracts/as/testing-as-contracts"
        ]
      },
      {
        "type": "category",
        "label": "Rust",
        "items": [
          "develop/contracts/rust/intro",
          "develop/contracts/rust/near-sdk-rs",
          "develop/contracts/rust/testing-rust-contracts"
        ]
      }
    ],
    "Front-end": [
      "develop/front-end/near-api-js",
      "develop/front-end/introduction",
      "api/naj-quick-reference",
      "api/naj-cookbook",
      "faq/naj-faq"
    ],
    "Run A Node": [
      {
        "type": "category",
        "label": "Introduction",
        "items": [
          "develop/node/intro/what-is-a-node",
          "develop/node/intro/node-types",
          "develop/node/intro/keys",
          "develop/node/intro/node-data-snapshots"
        ]
      },
      {
        "type": "category",
        "label": "Run a Validator Node",
        "items": [
          "develop/node/validator/hardware",
          "develop/node/validator/compile-and-run-a-node",
          "develop/node/validator/running-a-node",
          "develop/node/validator/running-a-node-windows",
          "develop/node/validator/deploy-on-mainnet",
          "develop/node/validator/staking-and-delegation"
        ]
      },
      {
        "type": "category",
        "label": "Run a RPC Node",
        "items": [
          "develop/node/rpc/hardware-rpc",
          "develop/node/rpc/run-rpc-node-with-nearup",
          "develop/node/rpc/run-rpc-node-without-nearup"
        ]
      },
      {
        "type": "category",
        "label": "Run an Archival Node",
        "items": [
          "develop/node/archival/hardware-archival",
          "develop/node/archival/run-archival-node-with-nearup",
          "develop/node/archival/run-archival-node-without-nearup"
        ]
      },
      {
        "type": "category",
        "label": "Maintenance",
        "items": ["develop/node/maintenance/maintenance"]
      },
      {
        "type": "category",
        "label": "Community",
        "items": ["develop/node/community/node-community-updates"]
      },
      "develop/node/kurtosis/running-localnet-with-kurtosis"
    ],
    "NEAR <> ETH": ["develop/eth/evm", "develop/eth/rainbow-bridge"]
  },
  "tutorials": {
    "General": [
      "tutorials/overview",
      "tutorials/create-transactions",
      "tutorials/ledger",
      "tutorials/figment"
    ],
    "Smart Contracts": [
      {
        "type": "category",
        "label": "General",
        "items": ["tutorials/contracts/general/deploy-to-mainnet"]
      },
      {
        "type": "category",
        "label": "AssemblyScript",
        "items": [
          "tutorials/contracts/as-workshop",
          "tutorials/contracts/token",
          "tutorials/contracts/guest-book"
        ]
      },
      {
        "type": "category",
        "label": "Rust",
        "items": [
          {
            "type": "link",
            "label": "Quick-start Guide",
            "href": "/docs/develop/contracts/rust/intro"
          }
<<<<<<< HEAD
        ]
      },
      {
        "type": "category",
        "label": "NFTs",
        "items": [
          "tutorials/contracts/nfts/minting-nfts",
          "tutorials/contracts/nfts/minecraft-nfts"
=======
>>>>>>> f4fc3625
        ]
      },
      {
        "type": "category",
        "label": "Cross Contract Calls",
        "items": [
          "tutorials/contracts/xcc-receipts",
          "tutorials/contracts/xcc-rust-cheatsheet",
          "tutorials/contracts/xcc-rust",
          "tutorials/contracts/cross-contract-calls"
        ]
      }
    ],
    "Front-End": [
      "tutorials/front-end/naj-examples",
      "tutorials/front-end/naj-workshop"
    ],
<<<<<<< HEAD
=======
    "NFTs": [
      "tutorials/contracts/nfts/minting-nfts",
      "tutorials/contracts/nfts/minecraft-nfts"
    ],
>>>>>>> f4fc3625
    "Building dApps": ["tutorials/apps/todos-crud-app"],
    "Rainbow Bridge": [
      "tutorials/rainbow-bridge-frontend-mainnet",
      "tutorials/rainbow-bridge-frontend-testnet"
    ],
    "Indexer": ["tutorials/near-indexer"],
    "Videos": [
      "videos/accounts-keys",
      "videos/core-runtime",
      "videos/contract-reviews",
      "videos/live-app-review",
      "videos/collections-u128-etc"
    ]
  },
  "API": {
    "Introduction": ["api/overview"],
    "RPC Endpoints": [
      "api/rpc",
      "api/rpc/access-keys",
      "api/rpc/contracts",
      "api/rpc/block-chunk",
      "api/rpc/gas",
      "api/rpc/protocol",
      "api/rpc/network",
      "api/rpc/transactions",
      "api/rpc/sandbox"
    ],
    "REST Server": [
      "api/rest-server/overview",
      "api/rest-server/setup",
      "api/rest-server/contracts",
      "api/rest-server/utils",
      "api/rest-server/nfts"
    ],
    "JavaScript": ["api/javascript-library"]
  },
  "integrate": {
    "Integration": [
      "roles/integrator/exchange-integration",
      "roles/integrator/implicit-accounts"
    ],
    "Understanding Errors": [
      "roles/integrator/errors/introduction",
      "roles/integrator/errors/error-implementation",
      "roles/integrator/token-loss"
    ],
    "FAQ": [
      {
        "type": "link",
        "label": "Integrator FAQ",
        "href": "https://wiki.near.org/resources/faq/integrator-faq"
      }
    ]
  },
  "community": {
    "Overview": ["community/community-channels"],
    "Contribute": [
      "community/contribute/contribute-overview",
      "community/contribute/how-to-contribute",
      "community/contribute/contribute-nearcore",
      "community/contribute/style-guide"
    ],
    "FAQ": ["community/community-faq", "community/contribute/contribute-faq"]
  }
}<|MERGE_RESOLUTION|>--- conflicted
+++ resolved
@@ -157,17 +157,6 @@
             "label": "Quick-start Guide",
             "href": "/docs/develop/contracts/rust/intro"
           }
-<<<<<<< HEAD
-        ]
-      },
-      {
-        "type": "category",
-        "label": "NFTs",
-        "items": [
-          "tutorials/contracts/nfts/minting-nfts",
-          "tutorials/contracts/nfts/minecraft-nfts"
-=======
->>>>>>> f4fc3625
         ]
       },
       {
@@ -185,13 +174,10 @@
       "tutorials/front-end/naj-examples",
       "tutorials/front-end/naj-workshop"
     ],
-<<<<<<< HEAD
-=======
     "NFTs": [
       "tutorials/contracts/nfts/minting-nfts",
       "tutorials/contracts/nfts/minecraft-nfts"
     ],
->>>>>>> f4fc3625
     "Building dApps": ["tutorials/apps/todos-crud-app"],
     "Rainbow Bridge": [
       "tutorials/rainbow-bridge-frontend-mainnet",
