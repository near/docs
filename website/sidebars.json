{
  "concepts": {
    "Overview": ["concepts/new-to-near"],
    "Basics": [
      "concepts/account",
      "concepts/data-storage",
      "concepts/storage-staking",
      "concepts/epoch",
      "concepts/gas",
      "concepts/indexer",
      "concepts/networks",
      "concepts/transaction"
    ],
    "Architecture": [
      "concepts/architecture/specification",
      "concepts/architecture/papers"
    ],
    "FAQ": ["faq/general-faq", "faq/technical-faq", "faq/economics-faq"]
  },
  "develop": {
    "Basics": [
      "develop/basics/getting-started",
      "develop/basics/create-account",
      "develop/basics/hackathon-startup-guide"
    ],
    "Tools": [
      "tools/near-wallet",
      "tools/near-explorer",
      "tools/near-cli",
      "tools/near-indexer-framework"
    ],
    "Smart Contracts": [
      "develop/contracts/overview",
      "develop/contracts/sandbox",
      "develop/contracts/debug-locally",
      {
        "type": "subcategory",
        "label": "AssemblyScript",
        "ids": [
          "develop/contracts/as/intro",
          "develop/contracts/as/near-sdk-as",
          "develop/contracts/as/testing-as-contracts"
        ]
      },
      {
        "type": "subcategory",
        "label": "Rust",
        "ids": [
          "develop/contracts/rust/intro",
          "develop/contracts/rust/near-sdk-rs",
          "develop/contracts/rust/testing-rust-contracts"
        ]
      }
    ],
    "Front-end": [
      "develop/front-end/near-api-js",
      "develop/front-end/introduction",
      "api/naj-quick-reference",
      "api/naj-cookbook",
      "faq/naj-faq"
    ],
    "Run A Node": [
      {
        "type": "subcategory",
        "label": "Introduction",
        "ids": [
          "develop/node/intro/what-is-a-node",
          "develop/node/intro/types-of-node",
          "develop/node/intro/keys",
          "develop/node/intro/node-data-snapshots"
        ]
      },
      {
        "type": "subcategory",
        "label": "Run a Validator Node",
        "ids": [
          "develop/node/validator/hardware",
          "develop/node/validator/compile-and-run-a-node",
          "develop/node/validator/running-a-node",
          "develop/node/validator/running-a-node-windows",
          "develop/node/validator/deploy-on-mainnet"
        ]
      },
      {
        "type": "subcategory",
        "label": "Run a RPC Node",
        "ids": ["develop/node/rpc/hardware-rpc"]
      },
      {
        "type": "subcategory",
        "label": "Run an Archival Node",
        "ids": [
          "develop/node/archival/hardware-archival",
          "develop/node/archival/run-archival-node-with-nearup",
          "develop/node/archival/run-archival-node-without-nearup"
        ]
      },
      {
        "type": "subcategory",
        "label": "Maintenance",
        "ids": ["develop/node/maintenance/maintenance"]
      },
      {
        "type": "subcategory",
        "label": "Community",
        "ids": ["develop/node/community/node-community-updates"]
      }
    ],
    "NEAR <> ETH": ["develop/eth/evm", "develop/eth/rainbow-bridge"]
  },
  "tutorials": {
    "General": [
      "tutorials/overview",
      "tutorials/create-transactions",
      "tutorials/ledger",
      "tutorials/figment"
    ],
    "Smart Contracts": [
      {
        "type": "subcategory",
        "label": "AssemblyScript",
        "ids": [
          "tutorials/contracts/as-workshop",
          "tutorials/contracts/token",
<<<<<<< HEAD
          "tutorials/contracts/cross-contract-calls",
          "tutorials/contracts/testing-as-contracts",
          "tutorials/contracts/guest-book"
=======
          "tutorials/contracts/cross-contract-calls"
>>>>>>> 93d221fc
        ]
      },
      {
        "type": "subcategory",
        "label": "Rust",
        "ids": ["tutorials/contracts/intro-to-rust"]
      }
    ],
    "Front-End": [
      "tutorials/front-end/naj-examples",
      "tutorials/front-end/naj-workshop"
    ],
    "Rainbow Bridge": [
      "tutorials/rainbow-bridge-frontend-mainnet",
      "tutorials/rainbow-bridge-frontend-testnet"
    ],
    "Indexer": ["tutorials/near-indexer"],
    "Videos": [
      "videos/accounts-keys",
      "videos/contract-reviews",
      "videos/live-app-review",
      "videos/collections-u128-etc"
    ]
  },
  "API": {
    "RPC Endpoints": [
        "api/rpc",
        "api/rpc/access-keys",
        "api/rpc/contracts",
        "api/rpc/block-chunk",
        "api/rpc/gas",
        "api/rpc/protocol",
        "api/rpc/network",
        "api/rpc/transactions",
        "api/rpc/sandbox"
    ],
    "REST Server": [
        "api/rest-server/overview",
        "api/rest-server/contracts",
        "api/rest-server/utils",
        "api/rest-server/nfts"
    ],
    "JavaScript": [
        "api/javascript-library"
    ]
  },
  "integrate": {
    "Integration": [
      "roles/integrator/exchange-integration",
      "roles/integrator/implicit-accounts"
    ],
    "Understanding Errors": [
      "roles/integrator/errors/introduction",
      "roles/integrator/errors/error-implementation",
      "roles/integrator/token-loss"
    ],
    "FAQ": ["roles/integrator/faq"]
  },
  "tokens/staking": {
    "Overview": ["validator/staking-overview"],
    "Token Basics": [
      "tokens/token-custody",
      "tokens/lockup",
      "validator/delegation"
    ],
    "Validator": ["validator/staking", "validator/economics"],
    "FAQ": ["validator/staking-faq"]
  },
  "community": {
    "Overview": ["community/community-channels"],
    "Contribute": [
      "community/contribute/contribute-overview",
      "community/contribute/how-to-contribute",
      "community/contribute/contribute-nearcore",
      "community/contribute/style-guide"
    ],
    "FAQ": ["community/community-faq", "community/contribute/contribute-faq"]
  }
}<|MERGE_RESOLUTION|>--- conflicted
+++ resolved
@@ -122,13 +122,9 @@
         "ids": [
           "tutorials/contracts/as-workshop",
           "tutorials/contracts/token",
-<<<<<<< HEAD
           "tutorials/contracts/cross-contract-calls",
           "tutorials/contracts/testing-as-contracts",
           "tutorials/contracts/guest-book"
-=======
-          "tutorials/contracts/cross-contract-calls"
->>>>>>> 93d221fc
         ]
       },
       {
