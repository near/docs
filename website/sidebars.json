{
  "concepts": {
    "Overview": ["concepts/new-to-near"],
    "Basics": [
      "concepts/account",
      {
        "type": "category",
        "label": "Data Storage",
        "items": [
          "concepts/data-storage",
          "concepts/storage-staking",
          "concepts/storage-solutions"
        ]
      },
      "concepts/epoch",
      "concepts/gas",
      "concepts/indexer",
      "concepts/networks",
      "concepts/transaction"
    ],
    "Architecture": [
      "concepts/architecture/specification",
      "concepts/architecture/papers"
    ],
    "FAQ": ["faq/general-faq", "faq/technical-faq", "faq/economics-faq"]
  },
  "develop": {
    "Basics": [
      "develop/basics/getting-started",
      "develop/basics/create-account",
      "develop/basics/hackathon-startup-guide",
      "faq/developer-faq"
    ],
    "Tools": [
      "tools/near-wallet",
      "tools/near-explorer",
      "tools/near-cli",
      "tools/near-indexer-framework"
    ],
    "Smart Contracts": [
      "develop/contracts/overview",
      "develop/contracts/sandbox",
      "develop/contracts/debug-locally",
      {
        "type": "category",
        "label": "AssemblyScript",
        "items": [
          "develop/contracts/as/intro",
          {
            "type": "link",
            "label": "AS SDK",
            "href": "https://near.github.io/near-sdk-as"
          },
          "develop/contracts/as/testing-as-contracts"
        ]
      },
      {
        "type": "category",
        "label": "Rust",
        "items": [
          "develop/contracts/rust/intro",
          "develop/contracts/rust/near-sdk-rs",
          "develop/contracts/rust/testing-rust-contracts"
        ]
      }
    ],
    "Front-end": [
      "develop/front-end/near-api-js",
      "develop/front-end/introduction",
      "api/naj-quick-reference",
      "api/naj-cookbook",
      "faq/naj-faq"
    ],
    "Run A Node": [
      {
        "type": "category",
        "label": "Introduction",
        "items": [
          "develop/node/intro/what-is-a-node",
          "develop/node/intro/node-types",
          "develop/node/intro/keys",
          "develop/node/intro/node-data-snapshots"
        ]
      },
      {
        "type": "category",
        "label": "Run a Validator Node",
        "items": [
          "develop/node/validator/hardware",
          "develop/node/validator/compile-and-run-a-node",
          "develop/node/validator/running-a-node",
          "develop/node/validator/running-a-node-windows",
          "develop/node/validator/deploy-on-mainnet",
          "develop/node/validator/staking-and-delegation"
        ]
      },
      {
        "type": "category",
        "label": "Run a RPC Node",
        "items": [
          "develop/node/rpc/hardware-rpc",
          "develop/node/rpc/run-rpc-node-with-nearup",
          "develop/node/rpc/run-rpc-node-without-nearup"
        ]
      },
      {
        "type": "category",
        "label": "Run an Archival Node",
        "items": [
          "develop/node/archival/hardware-archival",
          "develop/node/archival/run-archival-node-with-nearup",
          "develop/node/archival/run-archival-node-without-nearup"
        ]
      },
      {
        "type": "category",
        "label": "Maintenance",
        "items": ["develop/node/maintenance/maintenance"]
      },
      {
        "type": "category",
        "label": "Community",
        "items": ["develop/node/community/node-community-updates"]
      }
    ],
    "NEAR <> ETH": ["develop/eth/evm", "develop/eth/rainbow-bridge"]
  },
  "tutorials": {
    "General": [
      "tutorials/overview",
      "tutorials/create-transactions",
      "tutorials/ledger",
      "tutorials/figment"
    ],
    "Smart Contracts": [
      {
        "type": "category",
        "label": "General",
        "items": ["tutorials/contracts/general/deploy-to-mainnet"]
      },
      {
        "type": "category",
        "label": "AssemblyScript",
        "items": [
          "tutorials/contracts/as-workshop",
          "tutorials/contracts/token",
          "tutorials/contracts/guest-book"
        ]
      },
      {
        "type": "category",
        "label": "Rust",
        "items": [
          {
            "type": "link",
            "label": "Quick-start Guide",
            "href": "/docs/develop/contracts/rust/intro"
          }
        ]
<<<<<<< HEAD
      },
      {
        "type": "category",
        "label": "NFTs",
        "items": ["tutorials/contracts/nfts/minting-nfts"]
      },
      {
        "type": "category",
        "label": "FTs",
        "items": ["tutorials/contracts/fts/simple-fts"]
=======
>>>>>>> d43bd44e
      },
      {
        "type": "category",
        "label": "Cross Contract Calls",
        "items": [
          "tutorials/contracts/xcc-receipts",
          "tutorials/contracts/xcc-rust-cheatsheet",
          "tutorials/contracts/xcc-rust",
          "tutorials/contracts/cross-contract-calls"
        ]
      }
    ],
    "Front-End": [
      "tutorials/front-end/naj-examples",
      "tutorials/front-end/naj-workshop"
    ],
<<<<<<< HEAD
=======
    "NFTs": [
      "tutorials/contracts/nfts/minting-nfts",
      "tutorials/contracts/nfts/minecraft-nfts"
    ],
>>>>>>> d43bd44e
    "Building dApps": ["tutorials/apps/todos-crud-app"],
    "Rainbow Bridge": [
      "tutorials/rainbow-bridge-frontend-mainnet",
      "tutorials/rainbow-bridge-frontend-testnet"
    ],
    "Indexer": ["tutorials/near-indexer"],
    "Videos": [
      "videos/accounts-keys",
      "videos/core-runtime",
      "videos/contract-reviews",
      "videos/live-app-review",
      "videos/collections-u128-etc"
    ]
  },
  "API": {
    "Introduction": ["api/overview"],
    "RPC Endpoints": [
      "api/rpc",
      "api/rpc/access-keys",
      "api/rpc/contracts",
      "api/rpc/block-chunk",
      "api/rpc/gas",
      "api/rpc/protocol",
      "api/rpc/network",
      "api/rpc/transactions",
      "api/rpc/sandbox"
    ],
    "REST Server": [
      "api/rest-server/overview",
      "api/rest-server/setup",
      "api/rest-server/contracts",
      "api/rest-server/utils",
      "api/rest-server/nfts"
    ],
    "JavaScript": ["api/javascript-library"]
  },
  "integrate": {
    "Integration": [
      "roles/integrator/exchange-integration",
      "roles/integrator/implicit-accounts"
    ],
    "Understanding Errors": [
      "roles/integrator/errors/introduction",
      "roles/integrator/errors/error-implementation",
      "roles/integrator/token-loss"
    ],
    "FAQ": [
      {
        "type": "link",
        "label": "Integrator FAQ",
        "href": "https://wiki.near.org/resources/faq/integrator-faq"
      }
    ]
  },
  "community": {
    "Overview": ["community/community-channels"],
    "Contribute": [
      "community/contribute/contribute-overview",
      "community/contribute/how-to-contribute",
      "community/contribute/contribute-nearcore",
      "community/contribute/style-guide"
    ],
    "FAQ": ["community/community-faq", "community/contribute/contribute-faq"]
  }
}<|MERGE_RESOLUTION|>--- conflicted
+++ resolved
@@ -157,19 +157,11 @@
             "href": "/docs/develop/contracts/rust/intro"
           }
         ]
-<<<<<<< HEAD
-      },
-      {
-        "type": "category",
-        "label": "NFTs",
-        "items": ["tutorials/contracts/nfts/minting-nfts"]
       },
       {
         "type": "category",
         "label": "FTs",
         "items": ["tutorials/contracts/fts/simple-fts"]
-=======
->>>>>>> d43bd44e
       },
       {
         "type": "category",
@@ -186,13 +178,10 @@
       "tutorials/front-end/naj-examples",
       "tutorials/front-end/naj-workshop"
     ],
-<<<<<<< HEAD
-=======
     "NFTs": [
       "tutorials/contracts/nfts/minting-nfts",
       "tutorials/contracts/nfts/minecraft-nfts"
     ],
->>>>>>> d43bd44e
     "Building dApps": ["tutorials/apps/todos-crud-app"],
     "Rainbow Bridge": [
       "tutorials/rainbow-bridge-frontend-mainnet",
