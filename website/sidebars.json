{
  "concepts": {
    "Overview": ["concepts/new-to-near"],
    "Basics": [
      "concepts/account",
      "concepts/data-storage",
      "concepts/storage-staking",
      "concepts/epoch",
      "concepts/gas",
      "concepts/indexer",
      "concepts/networks",
      "concepts/transaction"
    ],
    "Architecture": [
      "concepts/architecture/specification",
      "concepts/architecture/papers"
    ],
    "FAQ": ["faq/general-faq", "faq/technical-faq", "faq/economics-faq"]
  },
  "develop": {
    "Basics": [
      "develop/basics/getting-started",
      "develop/basics/create-account",
      "develop/basics/hackathon-startup-guide",
      "faq/developer-faq"
    ],
    "Tools": [
      "tools/near-wallet",
      "tools/near-explorer",
      "tools/near-cli",
      "tools/near-indexer-framework"
    ],
    "Smart Contracts": [
      "develop/contracts/overview",
      "develop/contracts/sandbox",
      "develop/contracts/debug-locally",
      {
        "type": "subcategory",
        "label": "AssemblyScript",
        "ids": [
          "develop/contracts/as/intro",
          "develop/contracts/as/near-sdk-as",
          "develop/contracts/as/testing-as-contracts"
        ]
      },
      {
        "type": "subcategory",
        "label": "Rust",
        "ids": [
          "develop/contracts/rust/intro",
          "develop/contracts/rust/near-sdk-rs",
          "develop/contracts/rust/testing-rust-contracts"
        ]
      }
    ],
    "Front-end": [
      "develop/front-end/near-api-js",
      "develop/front-end/introduction",
      "api/naj-quick-reference",
      "api/naj-cookbook",
      "faq/naj-faq"
    ],
    "Run A Node": [
      {
        "type": "subcategory",
        "label": "Introduction",
        "ids": [
          "develop/node/intro/what-is-a-node",
          "develop/node/intro/types-of-node",
          "develop/node/intro/keys",
          "develop/node/intro/node-data-snapshots"
        ]
      },
      {
        "type": "subcategory",
        "label": "Run a Validator Node",
        "ids": [
          "develop/node/validator/hardware",
          "develop/node/validator/compile-and-run-a-node",
          "develop/node/validator/running-a-node",
          "develop/node/validator/running-a-node-windows",
          "develop/node/validator/deploy-on-mainnet"
        ]
      },
      {
        "type": "subcategory",
        "label": "Run a RPC Node",
        "ids": ["develop/node/rpc/hardware-rpc"]
      },
      {
        "type": "subcategory",
        "label": "Run an Archival Node",
        "ids": [
          "develop/node/archival/hardware-archival",
          "develop/node/archival/run-archival-node-with-nearup",
          "develop/node/archival/run-archival-node-without-nearup"
        ]
      },
      {
        "type": "subcategory",
        "label": "Maintenance",
        "ids": ["develop/node/maintenance/maintenance"]
      },
      {
        "type": "subcategory",
        "label": "Community",
        "ids": ["develop/node/community/node-community-updates"]
      }
    ],
    "NEAR <> ETH": ["develop/eth/evm", "develop/eth/rainbow-bridge"]
  },
  "tutorials": {
    "General": [
      "tutorials/overview",
      "tutorials/create-transactions",
      "tutorials/ledger",
      "tutorials/figment"
    ],
    "Smart Contracts": [
      {
        "type": "subcategory",
        "label": "General",
        "ids": [
          "tutorials/contracts/general/deploy-to-mainnet"
        ]
      },
      {
        "type": "subcategory",
        "label": "AssemblyScript",
        "ids": [
          "tutorials/contracts/as-workshop",
<<<<<<< HEAD
          "tutorials/contracts/token",
          "tutorials/contracts/cross-contract-calls",
          "tutorials/contracts/guest-book"
=======
          "tutorials/contracts/token"
>>>>>>> 32f3a64b
        ]
      },
      {
        "type": "subcategory",
        "label": "Rust",
        "ids": ["tutorials/contracts/intro-to-rust"]
      },
      {
        "type": "subcategory",
        "label": "Cross Contract Calls",
        "ids": [
          "tutorials/contracts/xcc-receipts",
          "tutorials/contracts/xcc-rust-cheatsheet",
          "tutorials/contracts/xcc-rust",
          "tutorials/contracts/cross-contract-calls"
        ]
      }
    ],
    "Front-End": [
      "tutorials/front-end/naj-examples",
      "tutorials/front-end/naj-workshop"
    ],
    "Rainbow Bridge": [
      "tutorials/rainbow-bridge-frontend-mainnet",
      "tutorials/rainbow-bridge-frontend-testnet"
    ],
    "Indexer": ["tutorials/near-indexer"],
    "Videos": [
      "videos/accounts-keys",
      "videos/contract-reviews",
      "videos/live-app-review",
      "videos/collections-u128-etc"
    ]
  },
  "API": {
    "Introduction": [
        "api/overview"
    ],
    "RPC Endpoints": [
        "api/rpc",
        "api/rpc/access-keys",
        "api/rpc/contracts",
        "api/rpc/block-chunk",
        "api/rpc/gas",
        "api/rpc/protocol",
        "api/rpc/network",
        "api/rpc/transactions",
        "api/rpc/sandbox"
    ],
    "REST Server": [
        "api/rest-server/overview",
        "api/rest-server/setup",
        "api/rest-server/contracts",
        "api/rest-server/utils",
        "api/rest-server/nfts"
    ],
    "JavaScript": [
        "api/javascript-library"
    ]
  },
  "integrate": {
    "Integration": [
      "roles/integrator/exchange-integration",
      "roles/integrator/implicit-accounts"
    ],
    "Understanding Errors": [
      "roles/integrator/errors/introduction",
      "roles/integrator/errors/error-implementation",
      "roles/integrator/token-loss"
    ],
    "FAQ": ["roles/integrator/faq"]
  },
  "tokens/staking": {
    "Overview": ["validator/staking-overview"],
    "Token Basics": [
      "tokens/token-custody",
      "tokens/lockup",
      "validator/delegation"
    ],
    "Validator": ["validator/staking", "validator/economics"],
    "FAQ": ["validator/staking-faq"]
  },
  "community": {
    "Overview": ["community/community-channels"],
    "Contribute": [
      "community/contribute/contribute-overview",
      "community/contribute/how-to-contribute",
      "community/contribute/contribute-nearcore",
      "community/contribute/style-guide"
    ],
    "FAQ": ["community/community-faq", "community/contribute/contribute-faq"]
  }
}<|MERGE_RESOLUTION|>--- conflicted
+++ resolved
@@ -129,13 +129,8 @@
         "label": "AssemblyScript",
         "ids": [
           "tutorials/contracts/as-workshop",
-<<<<<<< HEAD
           "tutorials/contracts/token",
-          "tutorials/contracts/cross-contract-calls",
           "tutorials/contracts/guest-book"
-=======
-          "tutorials/contracts/token"
->>>>>>> 32f3a64b
         ]
       },
       {
